--- conflicted
+++ resolved
@@ -63,38 +63,6 @@
       - name: spatial versions
         run: 'python -c "import geopandas; geopandas.show_versions();"'
 
-<<<<<<< HEAD
-       - name: run tests
-         run: |
-           pytest \
-           neatnet/ \
-           --verbose \
-           -r a \
-           --numprocesses logical \
-           --color yes \
-           --cov neatnet \
-           --cov-append \
-           --cov-report term-missing \
-           --cov-report xml . \
-           --env_type ${{ matrix.environment-file }} \
-           -m "not wuhan"
-
-       - name: run tests (Wuhan)
-         run: |
-           pytest \
-           neatnet/ \
-           --verbose \
-           -r a \
-           --numprocesses logical \
-           --color yes \
-           --cov neatnet \
-           --cov-append \
-           --cov-report term-missing \
-           --cov-report xml . \
-           --env_type ${{ matrix.environment-file }} \
-           -m wuhan
-         if: ${{ github.event_name != 'pull_request' }}
-=======
       - name: run tests
         run: |
           pytest \
@@ -107,8 +75,24 @@
           --cov-append \
           --cov-report term-missing \
           --cov-report xml . \
-          --env_type ${{ matrix.environment-file }}
->>>>>>> c1c91baf
+          --env_type ${{ matrix.environment-file }} \
+          -m "not wuhan"
+
+      - name: run tests (Wuhan)
+        run: |
+          pytest \
+          neatnet/ \
+          --verbose \
+          -r a \
+          --numprocesses logical \
+          --color yes \
+          --cov neatnet \
+          --cov-append \
+          --cov-report term-missing \
+          --cov-report xml . \
+          --env_type ${{ matrix.environment-file }} \
+          -m wuhan
+        if: ${{ github.event_name != 'pull_request' }}
 
       - name: zip artifacts - Ubuntu & macOS
         run: zip ci_artifacts.zip ci_artifacts -r
