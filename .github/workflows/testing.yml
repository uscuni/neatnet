--- conflicted
+++ resolved
@@ -33,19 +33,11 @@
           py314_dev,
         ]
         include:
-<<<<<<< HEAD
           - environment-file: py314_latest
-            os: macos-15-intel # Intel
+            os: macos-15-intel  # Intel
           - environment-file: py314_latest
-            os: macos-latest # Apple Silicon
+            os: macos-latest  # Apple Silicon
           - environment-file: py314_latest
-=======
-          - environment-file: py313_latest
-            os: macos-15-intel  # Intel
-          - environment-file: py313_latest
-            os: macos-latest  # Apple Silicon
-          - environment-file: py313_latest
->>>>>>> a13439a2
             os: windows-latest
       fail-fast: false
 
