import logging
import warnings

import geopandas as gpd
import momepy
import numpy as np
import pandas as pd
from libpysal import graph
from scipy import sparse

from .artifacts import (
    get_artifacts,
    n1_g1_identical,
    nx_gx,
    nx_gx_cluster,
    nx_gx_identical,
)
from .continuity import continuity, get_stroke_info
from .nodes import (
    _status,
    consolidate_nodes,
    fix_topology,
    induce_nodes,
    remove_false_nodes,
    split,
)

DEBUGGING = False

logger = logging.getLogger(__name__)


def _link_nodes_artifacts(
    step: str,
    roads: gpd.GeoDataFrame,
    artifacts: gpd.GeoDataFrame,
    eps: float,
) -> tuple[gpd.GeoDataFrame]:
    """Helper to prep nodes & artifacts when simplifying singletons & pairs."""

    # Get nodes from the network
    nodes = momepy.nx_to_gdf(momepy.node_degree(momepy.gdf_to_nx(roads)), lines=False)

    if step == "singletons":
        node_geom = nodes.geometry
        sindex_kwargs = {"predicate": "dwithin", "distance": eps}
    else:
        node_geom = nodes.buffer(0.1)
        sindex_kwargs = {"predicate": "intersects"}

    # Link nodes to artifacts
    node_idx, artifact_idx = artifacts.sindex.query(node_geom, **sindex_kwargs)

    intersects = sparse.coo_array(
        ([True] * len(node_idx), (node_idx, artifact_idx)),
        shape=(len(nodes), len(artifacts)),
        dtype=np.bool_,
    )

    # Compute number of nodes per artifact
    artifacts["node_count"] = intersects.sum(axis=0)

    return nodes, artifacts


def _classify_strokes(
    artifacts: gpd.GeoDataFrame, roads: gpd.GeoDataFrame
) -> gpd.GeoDataFrame:
    """Classify artifacts with ``{C,E,S}`` typology."""

    strokes, c_, e_, s_ = get_stroke_info(artifacts, roads)

    artifacts["stroke_count"] = strokes
    artifacts["C"] = c_
    artifacts["E"] = e_
    artifacts["S"] = s_

    return artifacts


def _identify_non_planar(
    artifacts: gpd.GeoDataFrame, roads: gpd.GeoDataFrame
) -> gpd.GeoDataFrame:
    """Filter artifacts caused by non-planar intersections."""

    # Note from within `simplify_singletons()`
    # TODO: This is not perfect.
    # TODO: Some 3CC artifacts were non-planar but not captured here.

    artifacts["non_planar"] = artifacts["stroke_count"] > artifacts["node_count"]
    a_idx, r_idx = roads.sindex.query(artifacts.geometry.boundary, predicate="overlaps")
    artifacts.iloc[np.unique(a_idx), artifacts.columns.get_loc("non_planar")] = True

    return artifacts


def simplify_singletons(
    artifacts: gpd.GeoDataFrame,
    roads: gpd.GeoDataFrame,
    max_segment_length: float | int = 1,
    compute_coins: bool = True,
    min_dangle_length: float | int = 10,
    eps: float = 1e-4,
    clip_limit: float | int = 2,
    simplification_factor: float | int = 2,
    consolidation_tolerance: float | int = 10,
) -> gpd.GeoDataFrame:
    """Simplification of singleton face artifacts – the first simplification step in
    the procedure detailed in ``simplify.simplify_loop()``.

    This process extracts nodes from network edges before computing and labeling
    face artifacts with a ``{C, E, S}`` typology through ``momepy.COINS`` via the
    constituent road geometries.

    Next, each artifact is iterated over and constituent line geometries are either
    dropped or added in the following order of typologies:
        1. 1 node and 1 continuity group
        2. more than 1 node and 1 or more identical continuity groups
        3. 2 or more nodes and 2 or more continuity groups

    Non-planar geometries are ignored.

    Parameters
    ----------
    artifacts : geopandas.GeoDataFrame
        Face artifact polygons.
    roads : geopandas.GeoDataFrame
        Preprocessed road network data.
    max_segment_length : float | int = 1
        Additional vertices will be added so that all line segments
        are no longer than this value. Must be greater than 0.
        Used in multiple internal geometric operations.
    compute_coins : bool = True
        Flag for computing and labeling artifacts with a ``{C, E, S}`` typology through
        ``momepy.COINS`` via the constituent road geometries.
    min_dangle_length : float | int = 10
        The threshold for determining if linestrings are dangling slivers to be
        removed or not.
    eps : float = 1e-4
        Tolerance epsilon used in multiple internal geometric operations.
    clip_limit : float | int = 2
        Following generation of the Voronoi linework, we clip to fit inside the
        polygon. To ensure we get a space to make proper topological connections
        from the linework to the actual points on the edge of the polygon, we clip
        using a polygon with a negative buffer of ``clip_limit`` or the radius of
        maximum inscribed circle, whichever is smaller.
    simplification_factor : float | int = 2
        The factor by which singles, pairs, and clusters are simplified. The
        ``max_segment_length`` is multiplied by this factor to get the
        simplification epsilon.
    consolidation_tolerance : float | int = 10
        Tolerance passed to node consolidation when generating Voronoi skeletons.

    Returns
    -------
    geopandas.GeoDataFrame
        The road network line data following the singleton procedure.
    """

    # Extract network nodes and relate to artifacts
    nodes, artifacts = _link_nodes_artifacts("singletons", roads, artifacts, eps)

    # Compute number of stroke groups per artifact
    if compute_coins:
        roads, _ = continuity(roads)
    artifacts = _classify_strokes(artifacts, roads)

    # Filter artifacts caused by non-planar intersections
    artifacts = _identify_non_planar(artifacts, roads)

    # Count intersititial nodes (primes)
    _prime_count = artifacts["node_count"] - artifacts[["C", "E", "S"]].sum(axis=1)
    artifacts["interstitial_nodes"] = _prime_count

    # Define the type label
    ces_type = []
    for x in artifacts[["node_count", "C", "E", "S"]].itertuples():
        ces_type.append(f"{x.node_count}{'C' * x.C}{'E' * x.E}{'S' * x.S}")
    artifacts["ces_type"] = ces_type

    # Collect changes
    to_drop = []
    to_add = []
    split_points = []

    # Isolate planar artifacts
    planar = artifacts[~artifacts["non_planar"]].copy()
    planar["buffered"] = planar.buffer(eps)
    if artifacts["non_planar"].any():
        logger.debug(f"IGNORING {artifacts.non_planar.sum()} non planar artifacts")

    # Iterate over each singleton planar artifact and simplify based on typology
    for artifact in planar.itertuples():
        n_nodes = artifact.node_count
        n_strokes = artifact.stroke_count
        cestype = artifact.ces_type

        # Get edges relevant for an artifact
        edges = roads.iloc[roads.sindex.query(artifact.buffered, predicate="covers")]

        # Dispatch by typology
        try:
            # 1 node and 1 continuity group
            if (n_nodes == 1) and (n_strokes == 1):
                logger.debug("FUNCTION n1_g1_identical")
                n1_g1_identical(
                    edges,
                    to_drop=to_drop,
                    to_add=to_add,
                    geom=artifact.geometry,
                    max_segment_length=max_segment_length,
                    clip_limit=clip_limit,
                )
            # More than 1 node and 1 or more identical continuity groups
            elif (n_nodes > 1) and (len(set(cestype[1:])) == 1):
                logger.debug("FUNCTION nx_gx_identical")
                nx_gx_identical(
                    edges,
                    geom=artifact.geometry,
                    to_add=to_add,
                    to_drop=to_drop,
                    nodes=nodes,
                    angle=75,
                    max_segment_length=max_segment_length,
                    clip_limit=clip_limit,
                    consolidation_tolerance=consolidation_tolerance,
                )
            # 2 or more nodes and 2 or more continuity groups
            elif (n_nodes > 1) and (len(cestype) > 2):
                logger.debug("FUNCTION nx_gx")
                nx_gx(
                    edges,
                    artifact=artifact,
                    to_drop=to_drop,
                    to_add=to_add,
                    split_points=split_points,
                    nodes=nodes,
                    max_segment_length=max_segment_length,
                    clip_limit=clip_limit,
                    min_dangle_length=min_dangle_length,
                    consolidation_tolerance=consolidation_tolerance,
                )
            else:
                logger.debug("NON PLANAR")
        except Exception as e:
            if DEBUGGING:
                raise e
            warnings.warn(
                f"An error occured at location {artifact.geometry.centroid}. "
                f"The artifact has not been simplified. The original message:\n{e}",
                UserWarning,
                stacklevel=2,
            )

<<<<<<< HEAD
    cleaned_roads = roads.drop(to_drop)
    # split lines on new nodes
    # NOTE: this needs to preserve attributes, though it maybe already does
    cleaned_roads = split(split_points, cleaned_roads, roads.crs)
=======
    # Split lines on new nodes
    cleaned_roads = split(split_points, roads.drop(to_drop), roads.crs)
>>>>>>> 623b1705

    if to_add:
        # Create new roads with fixed geometry.
        # Note: ``to_add`` and ``to_drop`` lists shall be global and
        # this step should happen only once, not for every artifact
        _add_merged = gpd.GeoSeries(to_add).line_merge()
        new = gpd.GeoDataFrame(geometry=_add_merged, crs=roads.crs).explode()
        new = new[~new.normalize().duplicated()].copy()
        new["_status"] = "new"
        new.geometry = new.simplify(max_segment_length * simplification_factor)
<<<<<<< HEAD
        new_roads = pd.concat(
            [cleaned_roads, new],
            ignore_index=True,
        )
        agg = {"_status": _status}
        for c in cleaned_roads.columns.drop(cleaned_roads.active_geometry_name):
            agg[c] = "first"
        new_roads = remove_false_nodes(
            new_roads[~(new_roads.is_empty | new_roads.geometry.isna())],
            # NOTE: this aggfunc needs to preserve all columns
            aggfunc=agg,
        )
=======
        new_roads = pd.concat([cleaned_roads, new], ignore_index=True)
        non_empties = new_roads[~(new_roads.is_empty | new_roads.geometry.isna())]
        new_roads = remove_false_nodes(non_empties, aggfunc={"_status": _status})
>>>>>>> 623b1705

        final = new_roads
    else:
        final = cleaned_roads

    if "coins_group" in final.columns:
        final = final.drop(columns=[c for c in roads.columns if c.startswith("coins_")])
    return final


def simplify_pairs(
    artifacts: gpd.GeoDataFrame,
    roads: gpd.GeoDataFrame,
    max_segment_length: float | int = 1,
    min_dangle_length: float | int = 20,
    clip_limit: float | int = 2,
    simplification_factor: float | int = 2,
    consolidation_tolerance: float | int = 10,
) -> gpd.GeoDataFrame:
    """Simplification of pairs of face artifacts – the second simplification step in
    the procedure detailed in ``simplify.simplify_loop()``.

    This process extracts nodes from network edges before identifying non-planarity
    and cluster information.

    If paired artifacts are present we further classify them as grouped by
    first vs. last instance of duplicated component label, and whether
    or not to be simplified with the clustered process.

    Finally, simplification is performed based on the following order of typologies:
        1. Singletons – merged pairs & first instance (w/o COINS)
        2. Singletons – Second instance – w/ COINS
        3. Clusters

    Parameters
    ----------
    artifacts : geopandas.GeoDataFrame
        Face artifact polygons.
    roads : geopandas.GeoDataFrame
        Preprocessed road network data.
    max_segment_length : float | int = 1
        Additional vertices will be added so that all line segments
        are no longer than this value. Must be greater than 0.
        Used in multiple internal geometric operations.
    min_dangle_length : float | int = 20
        The threshold for determining if linestrings are dangling slivers to be
        removed or not.
    clip_limit : float | int = 2
        Following generation of the Voronoi linework, we clip to fit inside the
        polygon. To ensure we get a space to make proper topological connections
        from the linework to the actual points on the edge of the polygon, we clip
        using a polygon with a negative buffer of ``clip_limit`` or the radius of
        maximum inscribed circle, whichever is smaller.
    simplification_factor : float | int = 2
        The factor by which singles, pairs, and clusters are simplified. The
        ``max_segment_length`` is multiplied by this factor to get the
        simplification epsilon.
    consolidation_tolerance : float | int = 10
        Tolerance passed to node consolidation when generating Voronoi skeletons.

    Returns
    -------
    geopandas.GeoDataFrame
        The road network line data following the pairs procedure.
    """

    # Extract network nodes and relate to artifacts
    nodes, artifacts = _link_nodes_artifacts("pairs", roads, artifacts, None)

    # Compute number of stroke groups per artifact
    roads, _ = continuity(roads)
    artifacts = _classify_strokes(artifacts, roads)

    # Filter artifacts caused by non-planar intersections
    artifacts = _identify_non_planar(artifacts, roads)

    # Identify non-planar clusters
    _id_np = lambda x: sum(artifacts.loc[artifacts["comp"] == x.comp]["non_planar"])  # noqa: E731
    artifacts["non_planar_cluster"] = artifacts.apply(_id_np, axis=1)
    # Subset non-planar clusters and planar artifacts
    np_clusters = artifacts[artifacts.non_planar_cluster > 0]
    artifacts_planar = artifacts[artifacts.non_planar_cluster == 0]

    # Isolate planar artifacts
    _planar_grouped = artifacts_planar.groupby("comp")[artifacts_planar.columns]
    _solutions = _planar_grouped.apply(get_solution, roads=roads)
    artifacts_w_info = artifacts.merge(_solutions, left_on="comp", right_index=True)

    # Isolate non-planar clusters of value 2 – e.g., artifact under highway
    _np_clust_2 = np_clusters["non_planar_cluster"] == 2
    artifacts_under_np = np_clusters[_np_clust_2].dissolve("comp", as_index=False)

    # Determine typology dispatch if artifacts are present
    if not artifacts_w_info.empty:
<<<<<<< HEAD
        to_drop = (
            artifacts_w_info.drop_duplicates("comp")
            .query("solution == 'drop_interline'")
            .drop_id
        )
        agg = {
            "coins_group": "first",
            "coins_end": lambda x: x.any(),
            "_status": _status,
        }
        for c in roads.columns.drop(
            [roads.active_geometry_name, "coins_count"], errors="ignore"
        ):
            agg[c] = "first"
=======
        sol_drop = "solution == 'drop_interline'"
        sol_iter = "solution == 'iterate'"

        # Determine artifacts and road edges to drop
        _to_drop = artifacts_w_info.drop_duplicates("comp").query(sol_drop).drop_id
        _drop_roads = roads.drop(_to_drop.dropna().values)
>>>>>>> 623b1705

        # Re-run node cleaning on subset of fresh road edges
        roads_cleaned = remove_false_nodes(
<<<<<<< HEAD
            roads.drop(to_drop.dropna().values),
            aggfunc=agg,
=======
            _drop_roads,
            aggfunc={
                "coins_group": "first",
                "coins_end": lambda x: x.any(),
                "_status": _status,
            },
>>>>>>> 623b1705
        )

        # Isolate drops to create merged pairs
        merged_pairs = artifacts_w_info.query(sol_drop).dissolve("comp", as_index=False)

        # Sort artifacts by their node count low-to-high
        sorted_node_count = artifacts_w_info.sort_values("node_count", ascending=False)

        # Isolate artifacts to process as singletons – first instance
        _1st = sorted_node_count.query(sol_iter).drop_duplicates("comp", keep="first")
        _planar_clusters = np_clusters[~np_clusters["non_planar"]]
        _1st = pd.concat([_1st, _planar_clusters], ignore_index=True)

        # Isolate artifacts to process as singletons – last instance
        _2nd = sorted_node_count.query(sol_iter).drop_duplicates("comp", keep="last")

        # Isolate artifacts to process as clusters
        for_skeleton = artifacts_w_info.query("solution == 'skeleton'")

    # Otherwise instantiate artifact containers as empty
    else:
        merged_pairs = pd.DataFrame()
        _1st = pd.DataFrame()
        _2nd = pd.DataFrame()
        for_skeleton = pd.DataFrame()
        roads_cleaned = roads[
            ["coins_group", "coins_end", "_status", roads.geometry.name]
        ]

    # Generate counts of COINs groups for edges
    coins_count = (
        roads_cleaned.groupby("coins_group", as_index=False)
        .geometry.count()
        .rename(columns={"geometry": "coins_count"})
    )
    roads_cleaned = roads_cleaned.merge(coins_count, on="coins_group", how="left")

    # Add under non-planars to cluster dispatcher
    if not artifacts_under_np.empty:
        for_skeleton = pd.concat([for_skeleton, artifacts_under_np])

    # Dispatch singleton simplifier
    if not merged_pairs.empty or not _1st.empty:
        # Merged pairs & first instance – w/o COINS
        roads_cleaned = simplify_singletons(
            pd.concat([merged_pairs, _1st]),
            roads_cleaned,
            max_segment_length=max_segment_length,
            clip_limit=clip_limit,
            compute_coins=False,
            min_dangle_length=min_dangle_length,
            simplification_factor=simplification_factor,
            consolidation_tolerance=consolidation_tolerance,
        )
        # Second instance – w/ COINS
        if not _2nd.empty:
            roads_cleaned = simplify_singletons(
                _2nd,
                roads_cleaned,
                max_segment_length=max_segment_length,
                clip_limit=clip_limit,
                compute_coins=True,
                min_dangle_length=min_dangle_length,
                simplification_factor=simplification_factor,
                consolidation_tolerance=consolidation_tolerance,
            )

    # Dispatch cluster simplifier
    if not for_skeleton.empty:
        roads_cleaned = simplify_clusters(
            for_skeleton,
            roads_cleaned,
            max_segment_length=max_segment_length,
            simplification_factor=simplification_factor,
            min_dangle_length=min_dangle_length,
            consolidation_tolerance=consolidation_tolerance,
        )

    return roads_cleaned


def simplify_clusters(
    artifacts: gpd.GeoDataFrame,
    roads: gpd.GeoDataFrame,
    max_segment_length: float | int = 1,
    eps: float = 1e-4,
    simplification_factor: float | int = 2,
    min_dangle_length: float | int = 20,
    consolidation_tolerance: float | int = 10,
) -> gpd.GeoDataFrame:
    """Simplification of clusters of face artifacts – the third simplification step in
    the procedure detailed in ``simplify.simplify_loop()``.

    This process extracts nodes from network edges before iterating over each
    cluster artifact and performing simplification.

    Parameters
    ----------
    artifacts : geopandas.GeoDataFrame
        Face artifact polygons.
    roads : geopandas.GeoDataFrame
        Preprocessed road network data.
    max_segment_length : float | int = 1
        Additional vertices will be added so that all line segments
        are no longer than this value. Must be greater than 0.
        Used in multiple internal geometric operations.
    eps : float = 1e-4
        Tolerance epsilon used in multiple internal geometric operations.
    simplification_factor : float | int = 2
        The factor by which singles, pairs, and clusters are simplified. The
        ``max_segment_length`` is multiplied by this factor to get the
        simplification epsilon.
    min_dangle_length : float | int = 20
        The threshold for determining if linestrings are dangling slivers to be
        removed or not.
    consolidation_tolerance : float | int = 10
        Tolerance passed to node consolidation when generating Voronoi skeletons.

    Returns
    -------
    geopandas.GeoDataFrame
        The road network line data following the clusters procedure.
    """

    # Get nodes from the network
    nodes = momepy.nx_to_gdf(momepy.node_degree(momepy.gdf_to_nx(roads)), lines=False)

    # Collect changes
    to_drop = []
    to_add = []

    for _, artifact in artifacts.groupby("comp"):
        # Get artifact cluster polygon
        cluster_geom = artifact.union_all()
        # Get edges relevant for an artifact
        edges = roads.iloc[
            roads.sindex.query(cluster_geom, predicate="intersects")
        ].copy()

        # Clusters of 2 or more nodes and 2 or more continuity groups
        nx_gx_cluster(
            edges=edges,
            cluster_geom=cluster_geom,
            nodes=nodes,
            to_drop=to_drop,
            to_add=to_add,
            eps=eps,
            max_segment_length=max_segment_length,
            min_dangle_length=min_dangle_length,
            consolidation_tolerance=consolidation_tolerance,
        )

    cleaned_roads = roads.drop(to_drop)

    # Create new roads with fixed geometry.
    # Note: ``to_add`` and ``to_drop`` lists shall be global and
    # this step should happen only once, not for every artifact
    new = gpd.GeoDataFrame(geometry=to_add, crs=roads.crs)
    new["_status"] = "new"
    new["geometry"] = new.line_merge().simplify(
        max_segment_length * simplification_factor
    )
<<<<<<< HEAD
    new_roads = pd.concat(
        [
            cleaned_roads,
            new,
        ],
        ignore_index=True,
    ).explode()
    agg = {"_status": _status}
    for c in new_roads.columns.drop(new_roads.active_geometry_name):
        agg[c] = "first"
=======
    new_roads = pd.concat([cleaned_roads, new], ignore_index=True).explode()
>>>>>>> 623b1705
    new_roads = remove_false_nodes(
        new_roads[~new_roads.is_empty], aggfunc=agg
    ).drop_duplicates("geometry")

    return new_roads


def get_type(edges: gpd.GeoDataFrame, shared_edge: int) -> str:
    """Classify artifact edges according to the ``{C, E, S}``
    schema when considering solutions for pairs of artifacts.

    Parameters
    ----------
    edges : geopandas.GeoDataFrame
        Artifact edges in consideration.
    shared_edge : int
        The index location of the shared edge of the pair.

    Returns
    -------
    str
        Classification for an edge in ``{C, E, S}``.
    """

    if (  # Roundabout special case
        edges["coins_group"].nunique() == 1
        and edges.shape[0] == edges["coins_count"].iloc[0]
    ):
        return "S"

    all_ends = edges[edges["coins_end"]]
    mains = edges[~edges["coins_group"].isin(all_ends["coins_group"])]
    shared = edges.loc[shared_edge]

    if shared_edge in mains.index:
        return "C"

    if shared["coins_count"] == (edges["coins_group"] == shared["coins_group"]).sum():
        return "S"

    return "E"


def get_solution(group: gpd.GeoDataFrame, roads: gpd.GeoDataFrame) -> pd.Series:
    """Determine the solution for paired planar artifacts.

    Parameters
    ----------
    group : geopandas.GeoDataFrame
        Dissolved group of connected planar artifacts.
    roads : geopandas.GeoDataFrame
        Road network data.

    Returns
    -------
    pandas.Series
        The determined solution and edge to drop.
    """

    def _relate(loc: int) -> tuple[gpd.GeoDataFrame, gpd.GeoDataFrame]:
        """Isolate intersecting & covering road geometries."""
        _geom = group.geometry.iloc[loc]
        _roads = roads.iloc[roads.sindex.query(_geom, predicate="intersects")]
        _covers = _roads.iloc[_roads.sindex.query(_geom, predicate="covers")]
        return _roads, _covers

    cluster_geom = group.union_all()

    roads_a, covers_a = _relate(0)
    roads_b, covers_b = _relate(1)

    # Find the road segment that is contained within the cluster geometry
    shared = roads.index[roads.sindex.query(cluster_geom, predicate="contains")]

    if shared.empty or covers_a.empty or covers_b.empty:
        return pd.Series({"solution": "non_planar", "drop_id": None})

    shared = shared.item()

    if (np.invert(roads_b.index.isin(covers_a.index)).sum() == 1) or (
        np.invert(roads_a.index.isin(covers_b.index)).sum() == 1
    ):
        return pd.Series({"solution": "drop_interline", "drop_id": shared})

    seen_by_a = get_type(covers_a, shared)
    seen_by_b = get_type(covers_b, shared)

    if seen_by_a == "C" and seen_by_b == "C":
        return pd.Series({"solution": "iterate", "drop_id": shared})

    if seen_by_a == seen_by_b:
        return pd.Series({"solution": "drop_interline", "drop_id": shared})

    return pd.Series({"solution": "skeleton", "drop_id": shared})


def simplify_network(
    roads: gpd.GeoDataFrame,
    *,
    max_segment_length: float | int = 1,
    min_dangle_length: float | int = 20,
    clip_limit: float | int = 2,
    simplification_factor: float | int = 2,
    consolidation_tolerance: float | int = 10,
    artifact_threshold: None | float | int = None,
    artifact_threshold_fallback: None | float | int = None,
    area_threshold_blocks: float | int = 1e5,
    isoareal_threshold_blocks: float | int = 0.5,
    area_threshold_circles: float | int = 5e4,
    isoareal_threshold_circles_enclosed: float | int = 0.75,
    isoperimetric_threshold_circles_touching: float | int = 0.9,
    eps: float = 1e-4,
    exclusion_mask: None | gpd.GeoSeries = None,
    predicate: str = "intersects",
) -> gpd.GeoDataFrame:
    """Top-level workflow for simplifying networks. The input raw road network data is
    first preprocessed (topological corrections & node consolidation) before two
    iterations of artifact detection and simplification.

    Each iteration of the simplification procedure which includes (1.) the removal
    of false nodes; (2.) face artifact classification; and (3.) the line-based
    simplification of face artifacts in the order of single artifacts, pairs of
    artifacts, clusters of artifacts.

    For further information on face artifact detection and extraction
    see :cite:`fleischmann2023`.

    Parameters
    ----------
    roads : geopandas.GeoDataFrame
        Raw road network data.
    max_segment_length : float | int = 1
        Additional vertices will be added so that all line segments
        are no longer than this value. Must be greater than 0.
        Used in multiple internal geometric operations.
    min_dangle_length : float | int
        The threshold for determining if linestrings are dangling slivers to be
        removed or not.
    clip_limit : float | int = 2
        Following generation of the Voronoi linework, we clip to fit inside the
        polygon. To ensure we get a space to make proper topological connections
        from the linework to the actual points on the edge of the polygon, we clip
        using a polygon with a negative buffer of ``clip_limit`` or the radius of
        maximum inscribed circle, whichever is smaller.
    simplification_factor : float | int = 2
        The factor by which singles, pairs, and clusters are simplified. The
        ``max_segment_length`` is multiplied by this factor to get the
        simplification epsilon.
    consolidation_tolerance : float | int = 10
        Tolerance passed to node consolidation when generating Voronoi skeletons.
    artifact_threshold : None | float | int = None
        When ``artifact_threshold`` is passed, the computed value from
        ``momepy.FaceArtifacts.threshold`` is not used in favor of the
        given value. This is useful for small networks where artifact
        detection may fail or become unreliable.
    artifact_threshold_fallback : None | float | int = None
        If artifact threshold detection fails, this value is used as a fallback.
    area_threshold_blocks : float | int = 1e5
        Areal theshold for block detection.
    isoareal_threshold_blocks : float | int = 0.5
        Isoareal theshold for block detection.
        See ``esda.shape.isoareal_quotient``.
    area_threshold_circles : float | int = 5e4
        Areal theshold for circle detection.
    isoareal_threshold_circles_enclosed : float | int = 0.75
        Isoareal theshold for enclosed circle detection.
        See ``esda.shape.isoareal_quotient``.
    isoperimetric_threshold_circles_touching : float | int = 0.9
        Isoperimetric theshold for enclosed circle touching.
        See ``esda.shape.isoperimetric_quotient``.
    eps : float = 1e-4
        Tolerance epsilon used in multiple internal geometric operations.
    exclusion_mask : None | geopandas.GeoSeries = None
        Polygons used to determine face artifacts to exclude from returned output.
    predicate : str = 'intersects'
        The spatial predicate used to exclude face artifacts from returned output.

    Returns
    -------
    geopandas.GeoDataFrame
        The final, simplified road network line data.
    """
    # NOTE: this keeps attributes but resets index
    roads = fix_topology(roads, eps=eps)
    # Merge nearby nodes (up to double of distance used in skeleton).
    # NOTE: this drops attributes and resets index
    roads = consolidate_nodes(roads, tolerance=max_segment_length * 2.1)

    # Identify artifacts
    artifacts, threshold = get_artifacts(
        roads,
        threshold=artifact_threshold,
        threshold_fallback=artifact_threshold_fallback,
        area_threshold_blocks=area_threshold_blocks,
        isoareal_threshold_blocks=isoareal_threshold_blocks,
        area_threshold_circles=area_threshold_circles,
        isoareal_threshold_circles_enclosed=isoareal_threshold_circles_enclosed,
        isoperimetric_threshold_circles_touching=isoperimetric_threshold_circles_touching,
        exclusion_mask=exclusion_mask,
        predicate=predicate,
    )

    # Loop 1
    new_roads = simplify_loop(
        roads,
        artifacts,
        max_segment_length=max_segment_length,
        min_dangle_length=min_dangle_length,
        clip_limit=clip_limit,
        simplification_factor=simplification_factor,
        consolidation_tolerance=consolidation_tolerance,
        eps=eps,
    )

    # This is potentially fixing some minor erroneous edges coming from Voronoi
    new_roads = induce_nodes(new_roads, eps=eps)
    new_roads = new_roads[~new_roads.geometry.normalize().duplicated()].copy()

    # Identify artifacts based on the first loop network
    artifacts, _ = get_artifacts(
        new_roads,
        threshold=threshold,
        threshold_fallback=artifact_threshold_fallback,
        area_threshold_blocks=area_threshold_blocks,
        isoareal_threshold_blocks=isoareal_threshold_blocks,
        area_threshold_circles=area_threshold_circles,
        isoareal_threshold_circles_enclosed=isoareal_threshold_circles_enclosed,
        isoperimetric_threshold_circles_touching=isoperimetric_threshold_circles_touching,
        exclusion_mask=exclusion_mask,
        predicate=predicate,
    )

    # Loop 2
    final_roads = simplify_loop(
        new_roads,
        artifacts,
        max_segment_length=max_segment_length,
        min_dangle_length=min_dangle_length,
        clip_limit=clip_limit,
        simplification_factor=simplification_factor,
        consolidation_tolerance=consolidation_tolerance,
        eps=eps,
    )

    # This is potentially fixing some minor erroneous edges coming from Voronoi
    final_roads = induce_nodes(final_roads, eps=eps)
    final_roads = final_roads[~final_roads.geometry.normalize().duplicated()].copy()

    return final_roads


def simplify_loop(
    roads: gpd.GeoDataFrame,
    artifacts: gpd.GeoDataFrame,
    max_segment_length: float | int = 1,
    min_dangle_length: float | int = 20,
    clip_limit: float | int = 2,
    simplification_factor: float | int = 2,
    consolidation_tolerance: float | int = 10,
    eps: float = 1e-4,
) -> gpd.GeoDataFrame:
    """Perform an iteration of the simplification procedure which includes:
        1. Removal of false nodes
        2. Artifact classification
        3. Simplifying artifacts:
            - Single artifacts
            - Pairs of artifacts
            - Clusters of artifacts

    Parameters
    ----------
    roads : geopandas.GeoDataFrame
        Raw road network data.
    artifacts : geopandas.GeoDataFrame
        Face artifact polygons.
    max_segment_length : float | int = 1
        Additional vertices will be added so that all line segments
        are no longer than this value. Must be greater than 0.
        Used in multiple internal geometric operations.
    min_dangle_length : float | int = 20
        The threshold for determining if linestrings are dangling slivers to be
        removed or not.
    clip_limit : float | int = 2
        Following generation of the Voronoi linework, we clip to fit inside the
        polygon. To ensure we get a space to make proper topological connections
        from the linework to the actual points on the edge of the polygon, we clip
        using a polygon with a negative buffer of ``clip_limit`` or the radius of
        maximum inscribed circle, whichever is smaller.
    simplification_factor : float | int = 2
        The factor by which singles, pairs, and clusters are simplified. The
        ``max_segment_length`` is multiplied by this factor to get the
        simplification epsilon.
    consolidation_tolerance : float | int = 10
        Tolerance passed to node consolidation when generating Voronoi skeletons.
    eps : float = 1e-4
        Tolerance epsilon used in multiple internal geometric operations.

    Returns
    -------
    geopandas.GeoDataFrame
        The road network line data following 1 iteration of simplification.
    """

    # Remove edges fully within the artifact (dangles).
    _, r_idx = roads.sindex.query(artifacts.geometry, predicate="contains")
    # Dropping may lead to new false nodes – drop those
    roads = remove_false_nodes(roads.drop(roads.index[r_idx]))

    # Filter singleton artifacts
    rook = graph.Graph.build_contiguity(artifacts, rook=True)

    # Keep only those artifacts which occur as isolates,
    # e.g. artifacts that are not part of a larger intersection
    singles = artifacts.loc[artifacts.index.intersection(rook.isolates)].copy()

    # Filter doubles
    artifacts["comp"] = rook.component_labels
    counts = artifacts["comp"].value_counts()
    doubles = artifacts.loc[artifacts["comp"].isin(counts[counts == 2].index)].copy()

    # Filter clusters
    clusters = artifacts.loc[artifacts["comp"].isin(counts[counts > 2].index)].copy()

    if not singles.empty:
        # NOTE: this drops attributes
        roads = simplify_singletons(
            singles,
            roads,
            max_segment_length=max_segment_length,
            simplification_factor=simplification_factor,
            consolidation_tolerance=consolidation_tolerance,
        )
    if not doubles.empty:
        roads = simplify_pairs(
            doubles,
            roads,
            max_segment_length=max_segment_length,
            min_dangle_length=min_dangle_length,
            clip_limit=clip_limit,
            simplification_factor=simplification_factor,
            consolidation_tolerance=consolidation_tolerance,
        )
    if not clusters.empty:
        roads = simplify_clusters(
            clusters,
            roads,
            max_segment_length=max_segment_length,
            simplification_factor=simplification_factor,
            eps=eps,
            min_dangle_length=min_dangle_length,
            consolidation_tolerance=consolidation_tolerance,
        )

    if "coins_group" in roads.columns:
        roads = roads.drop(columns=[c for c in roads.columns if c.startswith("coins_")])
    return roads<|MERGE_RESOLUTION|>--- conflicted
+++ resolved
@@ -252,15 +252,11 @@
                 stacklevel=2,
             )
 
-<<<<<<< HEAD
+
     cleaned_roads = roads.drop(to_drop)
     # split lines on new nodes
-    # NOTE: this needs to preserve attributes, though it maybe already does
-    cleaned_roads = split(split_points, cleaned_roads, roads.crs)
-=======
-    # Split lines on new nodes
     cleaned_roads = split(split_points, roads.drop(to_drop), roads.crs)
->>>>>>> 623b1705
+
 
     if to_add:
         # Create new roads with fixed geometry.
@@ -271,24 +267,12 @@
         new = new[~new.normalize().duplicated()].copy()
         new["_status"] = "new"
         new.geometry = new.simplify(max_segment_length * simplification_factor)
-<<<<<<< HEAD
-        new_roads = pd.concat(
-            [cleaned_roads, new],
-            ignore_index=True,
-        )
+        new_roads = pd.concat([cleaned_roads, new], ignore_index=True)
         agg = {"_status": _status}
         for c in cleaned_roads.columns.drop(cleaned_roads.active_geometry_name):
             agg[c] = "first"
-        new_roads = remove_false_nodes(
-            new_roads[~(new_roads.is_empty | new_roads.geometry.isna())],
-            # NOTE: this aggfunc needs to preserve all columns
-            aggfunc=agg,
-        )
-=======
-        new_roads = pd.concat([cleaned_roads, new], ignore_index=True)
         non_empties = new_roads[~(new_roads.is_empty | new_roads.geometry.isna())]
-        new_roads = remove_false_nodes(non_empties, aggfunc={"_status": _status})
->>>>>>> 623b1705
+        new_roads = remove_false_nodes(non_empties, aggfunc=agg)
 
         final = new_roads
     else:
@@ -383,7 +367,6 @@
 
     # Determine typology dispatch if artifacts are present
     if not artifacts_w_info.empty:
-<<<<<<< HEAD
         to_drop = (
             artifacts_w_info.drop_duplicates("comp")
             .query("solution == 'drop_interline'")
@@ -398,28 +381,18 @@
             [roads.active_geometry_name, "coins_count"], errors="ignore"
         ):
             agg[c] = "first"
-=======
+
         sol_drop = "solution == 'drop_interline'"
         sol_iter = "solution == 'iterate'"
 
         # Determine artifacts and road edges to drop
         _to_drop = artifacts_w_info.drop_duplicates("comp").query(sol_drop).drop_id
         _drop_roads = roads.drop(_to_drop.dropna().values)
->>>>>>> 623b1705
 
         # Re-run node cleaning on subset of fresh road edges
         roads_cleaned = remove_false_nodes(
-<<<<<<< HEAD
-            roads.drop(to_drop.dropna().values),
+            _drop_roads,
             aggfunc=agg,
-=======
-            _drop_roads,
-            aggfunc={
-                "coins_group": "first",
-                "coins_end": lambda x: x.any(),
-                "_status": _status,
-            },
->>>>>>> 623b1705
         )
 
         # Isolate drops to create merged pairs
@@ -582,20 +555,10 @@
     new["geometry"] = new.line_merge().simplify(
         max_segment_length * simplification_factor
     )
-<<<<<<< HEAD
-    new_roads = pd.concat(
-        [
-            cleaned_roads,
-            new,
-        ],
-        ignore_index=True,
-    ).explode()
+    new_roads = pd.concat([cleaned_roads, new], ignore_index=True).explode()
     agg = {"_status": _status}
     for c in new_roads.columns.drop(new_roads.active_geometry_name):
         agg[c] = "first"
-=======
-    new_roads = pd.concat([cleaned_roads, new], ignore_index=True).explode()
->>>>>>> 623b1705
     new_roads = remove_false_nodes(
         new_roads[~new_roads.is_empty], aggfunc=agg
     ).drop_duplicates("geometry")
