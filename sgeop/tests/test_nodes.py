import copy
import itertools

import geopandas.testing
import momepy
import numpy
import pandas
import pytest
import shapely

import sgeop

crs = "EPSG:3857"

point_1 = shapely.Point(1, 1)
point_2 = shapely.Point(2, 2)
point_3 = shapely.Point(3, 3)
point_4 = shapely.Point(4, 4)
point_5 = shapely.Point(5, 5)
point_6 = shapely.Point(6, 6)
point_7 = shapely.Point(7, 7)
point_8 = shapely.Point(8, 8)
point_9 = shapely.Point(9, 9)
point_24 = shapely.Point(2, 4)
point_42 = shapely.Point(4, 2)

split_list_2 = [point_2]
split_array_2 = numpy.array(split_list_2)
split_series_2 = geopandas.GeoSeries(split_array_2)

split_list_3 = [point_3]
split_array_3 = numpy.array(split_list_3)
split_series_3 = geopandas.GeoSeries(split_array_3)

split_list_2_3 = split_list_2 + split_list_3
split_array_2_3 = numpy.array(split_list_2_3)
split_series_2_3 = geopandas.GeoSeries(split_array_2_3)

split_list_2_8 = split_list_2 + [point_8]
split_array_2_8 = numpy.array(split_list_2_8)
split_series_2_8 = geopandas.GeoSeries(split_array_2_8)

split_list_2_3_7_8 = split_list_2_3 + [point_7, point_8]
split_array_2_3_7_8 = numpy.array(split_list_2_3_7_8)
split_series_2_3_7_8 = geopandas.GeoSeries(split_array_2_3_7_8)

line_1_4 = shapely.LineString((point_1, point_4))
line_1_2 = shapely.LineString((point_1, point_2))
line_1_3 = shapely.LineString((point_1, point_3))
line_2_3 = shapely.LineString((point_2, point_3))
line_2_4 = shapely.LineString((point_2, point_4))
line_3_4 = shapely.LineString((point_3, point_4))
line_6_9 = shapely.LineString((point_6, point_9))
line_6_7 = shapely.LineString((point_6, point_7))
line_6_8 = shapely.LineString((point_6, point_8))
line_7_8 = shapely.LineString((point_7, point_8))
line_8_9 = shapely.LineString((point_8, point_9))
line_24_42 = shapely.LineString((point_24, point_42))
line_24_3 = shapely.LineString((point_24, point_3))
line_3_42 = shapely.LineString((point_3, point_42))

cases = range(1, 9)
types = ["list", "array", "series"]

# case 1: 1 road input -- not split
cleaned_roads_1 = geopandas.GeoDataFrame(geometry=[line_1_2], crs=crs)
known_1 = cleaned_roads_1.copy()

# case 2: 1 road input -- split once
cleaned_roads_2 = geopandas.GeoDataFrame(geometry=[line_1_4], crs=crs)
known_2 = geopandas.GeoDataFrame(
    {"_status": ["changed", "changed"]},
    geometry=[line_1_2, line_2_4],
    crs=crs,
)

# case 3: 1 road input -- split twice
cleaned_roads_3 = geopandas.GeoDataFrame(geometry=[line_1_4], crs=crs)
known_3 = geopandas.GeoDataFrame(
    {"_status": ["changed", "changed", "changed"]},
    geometry=[line_1_2, line_2_3, line_3_4],
    crs=crs,
)

# case 4: 2 roads input -- neither roads split
cleaned_roads_4 = geopandas.GeoDataFrame(geometry=[line_1_2, line_2_4], crs=crs)
known_4 = cleaned_roads_4.copy()

# case 5: 2 roads input -- 1 road split once
cleaned_roads_5 = geopandas.GeoDataFrame(geometry=[line_1_4, line_6_9], crs=crs)
known_5 = geopandas.GeoDataFrame(
    {"_status": [numpy.nan, "changed", "changed"]},
    geometry=[line_6_9, line_1_2, line_2_4],
    crs=crs,
)

# case 6: 2 roads input -- 2 roads split once (unique splits)
cleaned_roads_6 = cleaned_roads_5.copy()
known_6 = geopandas.GeoDataFrame(
    {"_status": ["changed", "changed", "changed", "changed"]},
    geometry=[line_1_2, line_2_4, line_6_8, line_8_9],
    crs=crs,
)

# case 7: 2 roads input -- 2 roads split twice (unique splits)
cleaned_roads_7 = cleaned_roads_5.copy()
known_7 = geopandas.GeoDataFrame(
    {"_status": ["changed", "changed", "changed", "changed", "changed", "changed"]},
    geometry=[line_1_2, line_2_3, line_3_4, line_6_7, line_7_8, line_8_9],
    crs=crs,
)

# case 8: 2 roads input (perpendicular)-- 2 roads split once (intersection)
cleaned_roads_8 = geopandas.GeoDataFrame(geometry=[line_1_4, line_24_42], crs=crs)
known_8 = geopandas.GeoDataFrame(
    {"_status": ["changed", "changed", "changed", "changed"]},
    geometry=[line_1_3, line_3_4, line_24_3, line_3_42],
    crs=crs,
)


@pytest.mark.parametrize(
    "split_points,cleaned_roads,known",
    (
        [split_list_2, cleaned_roads_1, known_1],  # case 1
        [split_array_2, cleaned_roads_1, known_1],
        [split_series_2, cleaned_roads_1, known_1],
        [split_list_2, cleaned_roads_2, known_2],  # case 2
        [split_array_2, cleaned_roads_2, known_2],
        [split_series_2, cleaned_roads_2, known_2],
        [split_list_2_3, cleaned_roads_3, known_3],  # case 3
        [split_array_2_3, cleaned_roads_3, known_3],
        [split_series_2_3, cleaned_roads_3, known_3],
        [split_list_2, cleaned_roads_4, known_4],  # case 4
        [split_array_2, cleaned_roads_4, known_4],
        [split_series_2, cleaned_roads_4, known_4],
        [split_list_2, cleaned_roads_5, known_5],  # case 5
        [split_array_2, cleaned_roads_5, known_5],
        [split_series_2, cleaned_roads_5, known_5],
        [split_list_2_8, cleaned_roads_6, known_6],  # case 6
        [split_array_2_8, cleaned_roads_6, known_6],
        [split_series_2_8, cleaned_roads_6, known_6],
        [split_list_2_3_7_8, cleaned_roads_7, known_7],  # case 7
        [split_array_2_3_7_8, cleaned_roads_7, known_7],
        [split_series_2_3_7_8, cleaned_roads_7, known_7],
        [split_list_3, cleaned_roads_8, known_8],  # case 8
        [split_array_3, cleaned_roads_8, known_8],
        [split_series_3, cleaned_roads_8, known_8],
    ),
    ids=[f"case{c}-{t}" for c, t in list(itertools.product(cases, types))],
)
def test_split(split_points, cleaned_roads, known):
    observed = sgeop.nodes.split(split_points, cleaned_roads, crs)
    assert isinstance(observed, geopandas.GeoDataFrame)
    assert observed.crs == known.crs == cleaned_roads.crs == crs
    pytest.geom_test(observed.geometry, known.geometry)
    if "_status" in observed.columns:
        pandas.testing.assert_series_equal(observed["_status"], known["_status"])


point_20001 = shapely.Point(2.0001, 2.0001)
point_21 = shapely.Point(2.1, 2.1)

line_1_20001 = shapely.LineString((point_1, point_20001))
line_20001_4 = shapely.LineString((point_20001, point_4))
line_1_21 = shapely.LineString((point_1, point_21))
line_21_4 = shapely.LineString((point_21, point_4))
line_1_6 = shapely.LineString((point_1, point_6))


@pytest.mark.parametrize(
    "edge,split_point,tol,known",
    (
        [line_1_4, point_2, 0.0000001, numpy.array([line_1_2, line_2_4])],
        [line_1_4, point_20001, 0.0000001, numpy.array([line_1_20001, line_20001_4])],
        [line_1_4, point_21, 0.0001, numpy.array([line_1_21, line_21_4])],
        [line_1_4, point_6, 0.1, numpy.array([line_1_4])],
        [line_1_4, point_6, 3, numpy.array([line_1_6])],
    ),
    ids=["exact", "precise", "relaxed", "ignore", "extend"],
)
def test_snap_n_split(edge, split_point, tol, known):
    observed = sgeop.nodes._snap_n_split(edge, split_point, tol)
    numpy.testing.assert_array_equal(observed, known)


line_3_4 = shapely.LineString((point_3, point_4))
line_4_5 = shapely.LineString((point_4, point_5))
line_234 = shapely.LineString((point_2, point_3, point_4))

edgeline_types_get_components = [
    [line_1_2, line_2_4],
    numpy.array([line_1_2, line_3_4]),
    geopandas.GeoSeries([line_1_2, line_234]),
    [line_1_2, line_2_4] + [line_4_5],
]

ignore_types_get_components = [
    None,
    point_2,
    [point_2],
    numpy.array([point_3]),
    geopandas.GeoSeries([point_3]),
]

cases_types_get_components = [
    list(c)
    for c in itertools.product(
        edgeline_types_get_components, ignore_types_get_components
    )
]

known_get_components = [
    [0, 0],
    [2.0, 3.0],
    [2.0, 3.0],
    [0, 0],
    [0, 0],
    [2.0, 3.0],
    [2.0, 3.0],
    [2.0, 3.0],
    [2.0, 3.0],
    [2.0, 3.0],
    [0, 0],
    [2.0, 3.0],
    [2.0, 3.0],
    [0, 0],
    [0, 0],
    [0, 0, 0],
    [1.0, 0.0, 0.0],
    [1.0, 0.0, 0.0],
    [0, 0, 0],
    [0, 0, 0],
]

cases_get_components = [
    (*arg12, arg3)
    for arg12, arg3 in list(
        zip(cases_types_get_components, known_get_components, strict=True)
    )
]


t1_get_components = ["list", "ndarray", "GeoSeries", "list"]
t2_get_components = ["NoneType", "Point", "list", "ndarray", "GeoSeries"]
case_ids_get_components = [
    "-".join(c) for c in itertools.product(t1_get_components, t2_get_components)
]


@pytest.mark.parametrize(
    "edgelines,ignore,known",
    cases_get_components,
    ids=case_ids_get_components,
)
def test_get_components(edgelines, ignore, known):
    observed = sgeop.nodes.get_components(edgelines, ignore=ignore)
    numpy.testing.assert_array_equal(observed, known)


line_124 = shapely.LineString((point_1, point_2, point_4))
line_1234 = shapely.LineString((point_1, point_2, point_3, point_4))
line_245 = shapely.LineString((point_2, point_4, point_5))
line_1245 = shapely.LineString((point_1, point_2, point_4, point_5))

known_weld_edges = [
    [line_124],
    [line_1_2, line_2_4],
    [line_1_2, line_2_4],
    [line_124],
    [line_124],
    [line_1_2, line_3_4],
    [line_1_2, line_3_4],
    [line_1_2, line_3_4],
    [line_1_2, line_3_4],
    [line_1_2, line_3_4],
    [line_1234],
    [line_1_2, line_234],
    [line_1_2, line_234],
    [line_1234],
    [line_1234],
    [line_1245],
    [line_245, line_1_2],
    [line_245, line_1_2],
    [line_1245],
    [line_1245],
]

cases_types_weld_edges = copy.deepcopy(cases_types_get_components)


cases_weld_edges = [
    (*arg12, arg3)
    for arg12, arg3 in list(zip(cases_types_weld_edges, known_weld_edges, strict=True))
]

case_ids_weld_edges = copy.deepcopy(case_ids_get_components)


@pytest.mark.parametrize(
    "edgelines,ignore,known",
    cases_weld_edges,
    ids=case_ids_weld_edges,
)
def test_weld_edges(edgelines, ignore, known):
    observed = sgeop.nodes.weld_edges(edgelines, ignore=ignore)
    numpy.testing.assert_array_equal(observed, known)


class TestInduceNodes:
    def setup_method(self):
        self.p10 = shapely.Point(1, 0)
        self.p20 = shapely.Point(2, 0)
        self.p201 = shapely.Point(2, 0.1)
        self.p30 = shapely.Point(3, 0)
        self.p40 = shapely.Point(4, 0)
        self.p21 = shapely.Point(2, 1)
        self.p41 = shapely.Point(4, 1)
        self.p251 = shapely.Point(2.5, 1)
        self.p215 = shapely.Point(2, 1.5)
        self.p315 = shapely.Point(3, 1.5)

        self.line1020 = shapely.LineString((self.p10, self.p20))
        self.line1030 = shapely.LineString((self.p10, self.p30))
        self.line20121 = shapely.LineString((self.p201, self.p21))
        self.line2021 = shapely.LineString((self.p20, self.p21))
        self.line2030 = shapely.LineString((self.p20, self.p30))
        self.line2040 = shapely.LineString((self.p20, self.p40))
        self.line215351251 = shapely.LineString((self.p215, self.p315, self.p251))
        self.line251215 = shapely.LineString((self.p251, self.p215))
        self.line25141 = shapely.LineString((self.p251, self.p41))
        self.line2514130 = shapely.LineString((self.p251, self.p41, self.p30))
        self.line3040 = shapely.LineString((self.p30, self.p40))
        self.line3021251 = shapely.LineString((self.p30, self.p21, self.p251))
        self.line3041 = shapely.LineString((self.p30, self.p41))
        self.line4130 = shapely.LineString((self.p41, self.p30))
        self.line413021 = shapely.LineString((self.p41, self.p30, self.p21))
        self.line41302141 = shapely.LineString((self.p41, self.p30, self.p21, self.p41))
        self.line30214130 = shapely.LineString((self.p30, self.p21, self.p41, self.p30))
        self.line215315251215 = shapely.LineString(
            (self.p215, self.p315, self.p251, self.p215)
        )
        self.line251215315251 = shapely.LineString(
            (self.p251, self.p215, self.p315, self.p251)
        )

    def test_induced_simple(self):
        known = geopandas.GeoDataFrame(
            {
                "geometry": [self.line2021, self.line1020, self.line2030],
                "_status": [numpy.nan, "changed", "changed"],
            }
        )
        edges = geopandas.GeoDataFrame(geometry=[self.line1030, self.line2021])
        observed = sgeop.nodes.induce_nodes(edges)
        geopandas.testing.assert_geodataframe_equal(observed, known)

    def test_not_induced_simple(self):
        known = geopandas.GeoDataFrame(geometry=[self.line1030, self.line20121])
        edges = geopandas.GeoDataFrame(geometry=[self.line1030, self.line20121])
        observed = sgeop.nodes.induce_nodes(edges)
        geopandas.testing.assert_geodataframe_equal(observed, known)

    def test_induced_complex(self):
        known = geopandas.GeoDataFrame(
            {
                "geometry": [
                    self.line2030,
                    self.line3040,
                    self.line4130,
                    self.line3021251,
                    self.line25141,
                    self.line215351251,
                    self.line251215,
                ],
                "_status": ["changed"] * 7,
            }
        )
        edges = geopandas.GeoDataFrame(
            geometry=[self.line2040, self.line41302141, self.line215315251215]
        )
        observed = sgeop.nodes.induce_nodes(edges)
        geopandas.testing.assert_geodataframe_equal(observed, known)

    def test_not_induced_complex(self):
        known = geopandas.GeoDataFrame(
            {
                "geometry": [
                    self.line2030,
                    self.line3040,
                    self.line3021251,
                    self.line2514130,
                    self.line251215315251,
                ],
            }
        )
        edges = geopandas.GeoDataFrame(
            geometry=[
                self.line2030,
                self.line3040,
                self.line3021251,
                self.line2514130,
                self.line251215315251,
            ]
        )
        observed = sgeop.nodes.induce_nodes(edges)
        geopandas.testing.assert_geodataframe_equal(observed, known)


class TestIdentifyDegreeMismatch:
    def setup_method(self):
        self.p20 = shapely.Point(2, 0)
        self.p30 = shapely.Point(3, 0)
        self.p40 = shapely.Point(4, 0)
        self.p21 = shapely.Point(2, 1)
        self.p41 = shapely.Point(4, 1)

        self.line2040 = shapely.LineString((self.p20, self.p40))
        self.line413021 = shapely.LineString((self.p41, self.p30, self.p21))
        self.line41302141 = shapely.LineString((self.p41, self.p30, self.p21, self.p41))

        self.sindex_kws = {"predicate": "dwithin", "distance": 1e-4}

    def test_no_mismatch(self):
        known = geopandas.GeoSeries([])
        edges = geopandas.GeoDataFrame(geometry=[self.line2040, self.line413021])
        observed = sgeop.nodes._identify_degree_mismatch(edges, self.sindex_kws)
        geopandas.testing.assert_geoseries_equal(observed, known)

    def test_mismatch(self):
        known = geopandas.GeoSeries([self.p41], index=[2])
        edges = geopandas.GeoDataFrame(geometry=[self.line2040, self.line41302141])
        observed = sgeop.nodes._identify_degree_mismatch(edges, self.sindex_kws)
        geopandas.testing.assert_geoseries_equal(observed, known)


class TestMakesLoopContact:
    def setup_method(self):
        self.p20 = shapely.Point(2, 0)
        self.p30 = shapely.Point(3, 0)
        self.p40 = shapely.Point(4, 0)
        self.p21 = shapely.Point(2, 1)
        self.p41 = shapely.Point(4, 1)
        self.p251 = shapely.Point(2.5, 1)
        self.p215 = shapely.Point(2, 1.5)
        self.p315 = shapely.Point(3, 1.5)

        self.line2040 = shapely.LineString((self.p20, self.p40))
        self.line2030 = shapely.LineString((self.p20, self.p30))
        self.line3040 = shapely.LineString((self.p30, self.p40))
        self.line3041 = shapely.LineString((self.p30, self.p41))
        self.line413021 = shapely.LineString((self.p41, self.p30, self.p21))
        self.line41302141 = shapely.LineString((self.p41, self.p30, self.p21, self.p41))
        self.line30214130 = shapely.LineString((self.p30, self.p21, self.p41, self.p30))
        self.line215315251215 = shapely.LineString(
            (self.p215, self.p315, self.p251, self.p215)
        )
        self.line251215315251 = shapely.LineString(
            (self.p251, self.p215, self.p315, self.p251)
        )

        self.sindex_kws = {"predicate": "dwithin", "distance": 1e-4}

    def test_off_1_bad_order(self):
        known_off_loops = geopandas.GeoSeries([self.p30], index=[1])
        known_on_loops = geopandas.GeoSeries([])
        edges = geopandas.GeoDataFrame(geometry=[self.line2040, self.line41302141])
        observed_off_loops, observed_on_loops = sgeop.nodes._makes_loop_contact(
            edges, self.sindex_kws
        )
        geopandas.testing.assert_geoseries_equal(observed_off_loops, known_off_loops)
        geopandas.testing.assert_geoseries_equal(observed_on_loops, known_on_loops)

    def test_off_2_bad_order(self):
        known_off_loops = geopandas.GeoSeries([self.p30, self.p30], index=[1, 1])
        known_on_loops = geopandas.GeoSeries([])
        edges = geopandas.GeoDataFrame(
            geometry=[self.line2030, self.line3040, self.line41302141]
        )
        observed_off_loops, observed_on_loops = sgeop.nodes._makes_loop_contact(
            edges, self.sindex_kws
        )
        geopandas.testing.assert_geoseries_equal(observed_off_loops, known_off_loops)
        geopandas.testing.assert_geoseries_equal(observed_on_loops, known_on_loops)

    def test_off_1_good_order(self):
        known_off_loops = geopandas.GeoSeries([self.p30, self.p30], index=[0, 3])
        known_on_loops = geopandas.GeoSeries([])
        edges = geopandas.GeoDataFrame(geometry=[self.line2040, self.line30214130])
        observed_off_loops, observed_on_loops = sgeop.nodes._makes_loop_contact(
            edges, self.sindex_kws
        )
        geopandas.testing.assert_geoseries_equal(observed_off_loops, known_off_loops)
        geopandas.testing.assert_geoseries_equal(observed_on_loops, known_on_loops)

    def test_off_2_good_order(self):
        known_off_loops = geopandas.GeoSeries([self.p30] * 4, index=[0, 0, 3, 3])
        known_on_loops = geopandas.GeoSeries([])
        edges = geopandas.GeoDataFrame(
            geometry=[self.line2030, self.line3040, self.line30214130]
        )
        observed_off_loops, observed_on_loops = sgeop.nodes._makes_loop_contact(
            edges, self.sindex_kws
        )
        geopandas.testing.assert_geoseries_equal(observed_off_loops, known_off_loops)
        geopandas.testing.assert_geoseries_equal(observed_on_loops, known_on_loops)

    def test_on_1_bad_order(self):
        known_off_loops = geopandas.GeoSeries([])
        known_on_loops = geopandas.GeoSeries([self.p251], index=[6])
        edges = geopandas.GeoDataFrame(
            geometry=[self.line41302141, self.line215315251215]
        )
        observed_off_loops, observed_on_loops = sgeop.nodes._makes_loop_contact(
            edges, self.sindex_kws
        )
        geopandas.testing.assert_geoseries_equal(observed_off_loops, known_off_loops)
        geopandas.testing.assert_geoseries_equal(observed_on_loops, known_on_loops)

    def test_on_1_good_order(self):
        known_off_loops = geopandas.GeoSeries([])
        known_on_loops = geopandas.GeoSeries([self.p251, self.p251], index=[4, 7])
        edges = geopandas.GeoDataFrame(
            geometry=[self.line41302141, self.line251215315251]
        )
        observed_off_loops, observed_on_loops = sgeop.nodes._makes_loop_contact(
            edges, self.sindex_kws
        )
        geopandas.testing.assert_geoseries_equal(observed_off_loops, known_off_loops)
        geopandas.testing.assert_geoseries_equal(observed_on_loops, known_on_loops)

    def test_multi_geoms(self):
        known_off_loops = geopandas.GeoSeries([self.p30], index=[1])
        known_on_loops = geopandas.GeoSeries([self.p251, self.p251], index=[4, 7])
        edges = geopandas.GeoDataFrame(
            geometry=[self.line2040, self.line41302141, self.line251215315251]
        )
        observed_off_loops, observed_on_loops = sgeop.nodes._makes_loop_contact(
            edges, self.sindex_kws
        )
        geopandas.testing.assert_geoseries_equal(observed_off_loops, known_off_loops)
        geopandas.testing.assert_geoseries_equal(observed_on_loops, known_on_loops)

    def test_no_loops(self):
        known_off_loops = geopandas.GeoSeries([])
        known_on_loops = geopandas.GeoSeries([])
        edges = geopandas.GeoDataFrame(geometry=[self.line2040, self.line3041])
        observed_off_loops, observed_on_loops = sgeop.nodes._makes_loop_contact(
            edges, self.sindex_kws
        )
        geopandas.testing.assert_geoseries_equal(observed_off_loops, known_off_loops)
        geopandas.testing.assert_geoseries_equal(observed_on_loops, known_on_loops)


class TestLoopsAndNonloops:
    def setup_method(self):
        self.p20 = shapely.Point(2, 0)
        self.p30 = shapely.Point(3, 0)
        self.p40 = shapely.Point(4, 0)
        self.p21 = shapely.Point(2, 1)
        self.p41 = shapely.Point(4, 1)
        self.p251 = shapely.Point(2.5, 1)
        self.p215 = shapely.Point(2, 1.5)
        self.p315 = shapely.Point(3, 1.5)

        self.line2040 = shapely.LineString((self.p20, self.p40))
        self.line413021 = shapely.LineString((self.p41, self.p30, self.p21))
        self.line41302141 = shapely.LineString((self.p41, self.p30, self.p21, self.p41))
        self.line251215315251 = shapely.LineString(
            (self.p215, self.p315, self.p251, self.p215)
        )

    def test_only_loops(self):
        known_loops = geopandas.GeoDataFrame(
            geometry=[self.line41302141, self.line251215315251]
        )
        known_non_loops = geopandas.GeoDataFrame(geometry=[])
        edges = geopandas.GeoDataFrame(
            geometry=[self.line41302141, self.line251215315251]
        )
        observed_loops, observed_non_loops = sgeop.nodes._loops_and_non_loops(edges)

        geopandas.testing.assert_geodataframe_equal(observed_loops, known_loops)
        geopandas.testing.assert_geodataframe_equal(observed_non_loops, known_non_loops)

    def test_both(self):
        known_loops = geopandas.GeoDataFrame(geometry=[self.line41302141], index=[1])
        known_non_loops = geopandas.GeoDataFrame(geometry=[self.line2040])
        edges = geopandas.GeoDataFrame(geometry=[self.line2040, self.line41302141])
        observed_loops, observed_non_loops = sgeop.nodes._loops_and_non_loops(edges)

        geopandas.testing.assert_geodataframe_equal(observed_loops, known_loops)
        geopandas.testing.assert_geodataframe_equal(observed_non_loops, known_non_loops)

    def test_only_non_loops(self):
        known_loops = geopandas.GeoDataFrame(geometry=[])
        known_non_loops = geopandas.GeoDataFrame(
            geometry=[self.line2040, self.line413021]
        )
        edges = geopandas.GeoDataFrame(geometry=[self.line2040, self.line413021])
        observed_loops, observed_non_loops = sgeop.nodes._loops_and_non_loops(edges)

        geopandas.testing.assert_geodataframe_equal(observed_loops, known_loops)
        geopandas.testing.assert_geodataframe_equal(observed_non_loops, known_non_loops)


class TestRemoveFalseNodes:
    def setup_method(self):
        p10 = shapely.Point(1, 0)
        p20 = shapely.Point(2, 0)
        p30 = shapely.Point(3, 0)
        p40 = shapely.Point(4, 0)
        p50 = shapely.Point(5, 0)
        p21 = shapely.Point(2, 1)
        p32 = shapely.Point(3, 2)
        p41 = shapely.Point(4, 1)

        self.line1020 = shapely.LineString((p10, p20))
        self.line2030 = shapely.LineString((p20, p30))
        self.line3040 = shapely.LineString((p30, p40))
        self.line4050 = shapely.LineString((p40, p50))
        self.line3021 = shapely.LineString((p30, p21))
        self.line2132 = shapely.LineString((p21, p32))
        self.line4132 = shapely.LineString((p41, p32))
        self.line3041 = shapely.LineString((p30, p41))
        self.attrs = ["cat"] * 3 + ["dog"] * 3 + ["eel"] * 2

        self.series = geopandas.GeoSeries(
            [
                self.line1020,
                self.line2030,
                self.line3040,
                self.line4050,
                self.line3021,
                self.line2132,
                self.line4132,
                self.line3041,
            ]
        )

        self.line102030 = shapely.LineString((p10, p20, p30))
        self.line304050 = shapely.LineString((p30, p40, p50))
        self.line3041323130 = shapely.LineString((p30, p41, p32, p21, p30))

        self.known_geoms = [
            self.line102030,
            self.line3041323130,
            self.line304050,
        ]

    def test_single_series(self):
        one_in_series = self.series[:0].copy()
        known = one_in_series
        observed = sgeop.nodes.remove_false_nodes(one_in_series)
        geopandas.testing.assert_geoseries_equal(observed, known)

    def test_series(self):
        known = geopandas.GeoDataFrame(geometry=self.known_geoms)
        observed = sgeop.nodes.remove_false_nodes(self.series)
        geopandas.testing.assert_geodataframe_equal(observed, known)

    def test_frame(self):
        known = geopandas.GeoDataFrame(geometry=self.known_geoms)
        observed = sgeop.nodes.remove_false_nodes(
            geopandas.GeoDataFrame(geometry=self.series)
        )
        geopandas.testing.assert_geodataframe_equal(observed, known)

    def test_frame_attrs_first(self):
        known = geopandas.GeoDataFrame(
            {"animal": ["cat", "dog", "cat"]},
            geometry=self.known_geoms,
            columns=["geometry", "animal"],
        )
        observed = sgeop.nodes.remove_false_nodes(
            geopandas.GeoDataFrame({"animal": self.attrs}, geometry=self.series)
        )
        geopandas.testing.assert_geodataframe_equal(observed, known)

    def test_frame_attrs_last(self):
        known = geopandas.GeoDataFrame(
            {"animal": ["cat", "eel", "dog"]},
            geometry=self.known_geoms,
            columns=["geometry", "animal"],
        )
        observed = sgeop.nodes.remove_false_nodes(
            geopandas.GeoDataFrame({"animal": self.attrs}, geometry=self.series),
            aggfunc="last",
        )
        geopandas.testing.assert_geodataframe_equal(observed, known)

    def test_momepy_suite(self):
        false_network = geopandas.read_file(
            momepy.datasets.get_path("tests"), layer="network"
        )
        false_network["vals"] = range(len(false_network))
        fixed = sgeop.remove_false_nodes(false_network).reset_index(drop=True)
        assert len(fixed) == 56
        assert isinstance(fixed, geopandas.GeoDataFrame)
        assert false_network.crs.equals(fixed.crs)
        assert sorted(false_network.columns) == sorted(fixed.columns)

        # check loop order
        expected = numpy.array(
            [
                [-727238.49292668, -1052817.28071986],
                [-727253.1752498, -1052827.47329062],
                [-727223.93217677, -1052829.47624082],
                [-727238.49292668, -1052817.28071986],
            ]
        )
        numpy.testing.assert_almost_equal(
            numpy.array(fixed.loc[55].geometry.coords), expected
        )

        fixed_series = sgeop.nodes.remove_false_nodes(
            false_network.geometry
        ).reset_index(drop=True)
        assert len(fixed_series) == 56
        assert isinstance(fixed_series, geopandas.GeoDataFrame)
        assert false_network.crs.equals(fixed_series.crs)

        multiindex = false_network.explode(index_parts=True)
        fixed_multiindex = sgeop.nodes.remove_false_nodes(multiindex)
        assert len(fixed_multiindex) == 56
        assert isinstance(fixed, geopandas.GeoDataFrame)
        assert sorted(false_network.columns) == sorted(fixed.columns)

        # no node of a degree 2
        df_streets = geopandas.read_file(
            momepy.datasets.get_path("bubenec"), layer="streets"
        )
        known = df_streets.drop([4, 7, 17, 22]).reset_index(drop=True)
        observed = sgeop.nodes.remove_false_nodes(known).reset_index(drop=True)
        geopandas.testing.assert_geodataframe_equal(observed, known)


class TestRotateLoopCoords:
    def setup_method(self):
        self.p20 = shapely.Point(2, 0)
        self.p30 = shapely.Point(3, 0)
        self.p40 = shapely.Point(4, 0)
        self.p21 = shapely.Point(2, 1)
        self.p41 = shapely.Point(4, 1)

        self.line2040 = shapely.LineString((self.p20, self.p40))
        self.line2030 = shapely.LineString((self.p20, self.p30))
        self.line3040 = shapely.LineString((self.p30, self.p40))
        self.line41302141 = shapely.LineString((self.p41, self.p30, self.p21, self.p41))
        self.line30214130 = shapely.LineString((self.p30, self.p21, self.p41, self.p30))

        self.known = numpy.array([[3.0, 0.0], [2.0, 1.0], [4.0, 1.0], [3.0, 0.0]])

    def test_needs_rotate_intersects_1(self):
        edges = geopandas.GeoDataFrame(geometry=[self.line2040, self.line41302141])
        observed = sgeop.nodes._rotate_loop_coords(
            edges[edges.is_ring].geometry,
            edges[~edges.is_ring],
        )
        numpy.testing.assert_array_equal(observed, self.known)

    def test_needs_rotate_intersects_2(self):
        edges = geopandas.GeoDataFrame(
            geometry=[self.line2030, self.line3040, self.line41302141]
        )
        observed = sgeop.nodes._rotate_loop_coords(
            edges[edges.is_ring].geometry,
            edges[~edges.is_ring],
        )
        numpy.testing.assert_array_equal(observed, self.known)

    def test_no_rotate_intersects_1(self):
        edges = geopandas.GeoDataFrame(geometry=[self.line2040, self.line30214130])
        observed = sgeop.nodes._rotate_loop_coords(
            edges[edges.is_ring].geometry,
            edges[~edges.is_ring],
        )
        numpy.testing.assert_array_equal(observed, self.known)

    def test_no_rotate_intersects_2(self):
        edges = geopandas.GeoDataFrame(
            geometry=[self.line2030, self.line3040, self.line30214130]
        )
        observed = sgeop.nodes._rotate_loop_coords(
            edges[edges.is_ring].geometry,
            edges[~edges.is_ring],
        )
        numpy.testing.assert_array_equal(observed, self.known)


<<<<<<< HEAD
class TestConsolidateNodes:
    def setup_method(self):
        self.p1 = shapely.Point(10, 10)
        self.p2 = shapely.Point(15, 15)
        self.p3 = shapely.Point(15, 15.5)
        self.p4 = shapely.Point(17, 16)
        self.p5 = shapely.Point(17, 15)
        self.p6 = shapely.Point(10, 20)
        self.p7 = shapely.Point(20, 20)
        self.p8 = shapely.Point(20, 10)

        self.line1 = shapely.LineString((self.p1, self.p2))
        self.line2 = shapely.LineString((self.p2, self.p3))
        self.line3 = shapely.LineString((self.p3, self.p4))
        self.line4 = shapely.LineString((self.p4, self.p5))
        self.line5 = shapely.LineString((self.p5, self.p2))
        self.line6 = shapely.LineString((self.p6, self.p3))
        self.line7 = shapely.LineString((self.p7, self.p4))
        self.line8 = shapely.LineString((self.p8, self.p5))

        self.lines = [
            self.line1,
            self.line2,
            self.line3,
            self.line4,
            self.line5,
            self.line6,
            self.line7,
            self.line8,
        ]

        self.lines_series = geopandas.GeoSeries(self.lines)
        self.lines_gframe = geopandas.GeoDataFrame(geometry=self.lines_series)

    def test_series_only_ends(self):
        known = geopandas.GeoDataFrame(
            {"geometry": [self.line1], "_status": ["original"]}
        )
        observed = sgeop.nodes.consolidate_nodes(geopandas.GeoSeries([self.line1]))
        geopandas.testing.assert_geodataframe_equal(observed, known)

    def test_frame_only_ends(self):
        known = geopandas.GeoDataFrame(
            {"geometry": [self.line1], "_status": ["original"]}
        )
        observed = sgeop.nodes.consolidate_nodes(
            geopandas.GeoDataFrame(geometry=[self.line1])
        )
        geopandas.testing.assert_geodataframe_equal(observed, known)

    def test_series_no_change(self):
        known = geopandas.GeoDataFrame(
            {"geometry": self.lines_series, "_status": ["original"] * 8}
        )
        observed = sgeop.nodes.consolidate_nodes(self.lines_series, tolerance=0.1)
        geopandas.testing.assert_geodataframe_equal(observed, known)

    def test_frame_no_change(self):
        known = geopandas.GeoDataFrame(
            {"geometry": self.lines_series, "_status": ["original"] * 8}
        )
        observed = sgeop.nodes.consolidate_nodes(self.lines_gframe, tolerance=0.1)
        geopandas.testing.assert_geodataframe_equal(observed, known)
=======
def test_fix_topology():
    p20 = shapely.Point(2, 0)
    p30 = shapely.Point(3, 0)
    p40 = shapely.Point(4, 0)
    p21 = shapely.Point(2, 1)
    p41 = shapely.Point(4, 1)

    p251 = shapely.Point(2.5, 1)
    p215 = shapely.Point(2, 1.5)
    p315 = shapely.Point(3, 1.5)

    p27508 = shapely.Point(2.75, 0.8)
    p32508 = shapely.Point(3.25, 0.8)
    p31 = shapely.Point(3, 1)

    line2040 = shapely.LineString((p20, p40))
    line41313041 = shapely.LineString((p41, p21, p30, p41))
    line251215315251 = shapely.LineString((p215, p315, p251, p215))
    line275083250831 = shapely.LineString((p27508, p32508, p31, p27508))

    known = geopandas.GeoDataFrame(
        {
            "geometry": [
                shapely.LineString((p251, p215, p315, p251)),
                shapely.LineString((p31, p27508, p32508, p31)),
                shapely.LineString((p30, p41, p31)),
                shapely.LineString((p20, p30)),
                shapely.LineString((p30, p40)),
                shapely.LineString((p251, p21, p30)),
                shapely.LineString((p31, p251)),
            ],
            "_status": ["changed"] * 7,
        }
    )

    observed = sgeop.nodes.fix_topology(
        geopandas.GeoDataFrame(
            geometry=[
                line2040,
                line2040,
                line41313041,
                line251215315251,
                line275083250831,
            ]
        )
    )

    geopandas.testing.assert_geodataframe_equal(observed, known)
>>>>>>> 41f7d978
<|MERGE_RESOLUTION|>--- conflicted
+++ resolved
@@ -788,71 +788,6 @@
         numpy.testing.assert_array_equal(observed, self.known)
 
 
-<<<<<<< HEAD
-class TestConsolidateNodes:
-    def setup_method(self):
-        self.p1 = shapely.Point(10, 10)
-        self.p2 = shapely.Point(15, 15)
-        self.p3 = shapely.Point(15, 15.5)
-        self.p4 = shapely.Point(17, 16)
-        self.p5 = shapely.Point(17, 15)
-        self.p6 = shapely.Point(10, 20)
-        self.p7 = shapely.Point(20, 20)
-        self.p8 = shapely.Point(20, 10)
-
-        self.line1 = shapely.LineString((self.p1, self.p2))
-        self.line2 = shapely.LineString((self.p2, self.p3))
-        self.line3 = shapely.LineString((self.p3, self.p4))
-        self.line4 = shapely.LineString((self.p4, self.p5))
-        self.line5 = shapely.LineString((self.p5, self.p2))
-        self.line6 = shapely.LineString((self.p6, self.p3))
-        self.line7 = shapely.LineString((self.p7, self.p4))
-        self.line8 = shapely.LineString((self.p8, self.p5))
-
-        self.lines = [
-            self.line1,
-            self.line2,
-            self.line3,
-            self.line4,
-            self.line5,
-            self.line6,
-            self.line7,
-            self.line8,
-        ]
-
-        self.lines_series = geopandas.GeoSeries(self.lines)
-        self.lines_gframe = geopandas.GeoDataFrame(geometry=self.lines_series)
-
-    def test_series_only_ends(self):
-        known = geopandas.GeoDataFrame(
-            {"geometry": [self.line1], "_status": ["original"]}
-        )
-        observed = sgeop.nodes.consolidate_nodes(geopandas.GeoSeries([self.line1]))
-        geopandas.testing.assert_geodataframe_equal(observed, known)
-
-    def test_frame_only_ends(self):
-        known = geopandas.GeoDataFrame(
-            {"geometry": [self.line1], "_status": ["original"]}
-        )
-        observed = sgeop.nodes.consolidate_nodes(
-            geopandas.GeoDataFrame(geometry=[self.line1])
-        )
-        geopandas.testing.assert_geodataframe_equal(observed, known)
-
-    def test_series_no_change(self):
-        known = geopandas.GeoDataFrame(
-            {"geometry": self.lines_series, "_status": ["original"] * 8}
-        )
-        observed = sgeop.nodes.consolidate_nodes(self.lines_series, tolerance=0.1)
-        geopandas.testing.assert_geodataframe_equal(observed, known)
-
-    def test_frame_no_change(self):
-        known = geopandas.GeoDataFrame(
-            {"geometry": self.lines_series, "_status": ["original"] * 8}
-        )
-        observed = sgeop.nodes.consolidate_nodes(self.lines_gframe, tolerance=0.1)
-        geopandas.testing.assert_geodataframe_equal(observed, known)
-=======
 def test_fix_topology():
     p20 = shapely.Point(2, 0)
     p30 = shapely.Point(3, 0)
@@ -901,4 +836,68 @@
     )
 
     geopandas.testing.assert_geodataframe_equal(observed, known)
->>>>>>> 41f7d978
+
+
+class TestConsolidateNodes:
+    def setup_method(self):
+        self.p1 = shapely.Point(10, 10)
+        self.p2 = shapely.Point(15, 15)
+        self.p3 = shapely.Point(15, 15.5)
+        self.p4 = shapely.Point(17, 16)
+        self.p5 = shapely.Point(17, 15)
+        self.p6 = shapely.Point(10, 20)
+        self.p7 = shapely.Point(20, 20)
+        self.p8 = shapely.Point(20, 10)
+
+        self.line1 = shapely.LineString((self.p1, self.p2))
+        self.line2 = shapely.LineString((self.p2, self.p3))
+        self.line3 = shapely.LineString((self.p3, self.p4))
+        self.line4 = shapely.LineString((self.p4, self.p5))
+        self.line5 = shapely.LineString((self.p5, self.p2))
+        self.line6 = shapely.LineString((self.p6, self.p3))
+        self.line7 = shapely.LineString((self.p7, self.p4))
+        self.line8 = shapely.LineString((self.p8, self.p5))
+
+        self.lines = [
+            self.line1,
+            self.line2,
+            self.line3,
+            self.line4,
+            self.line5,
+            self.line6,
+            self.line7,
+            self.line8,
+        ]
+
+        self.lines_series = geopandas.GeoSeries(self.lines)
+        self.lines_gframe = geopandas.GeoDataFrame(geometry=self.lines_series)
+
+    def test_series_only_ends(self):
+        known = geopandas.GeoDataFrame(
+            {"geometry": [self.line1], "_status": ["original"]}
+        )
+        observed = sgeop.nodes.consolidate_nodes(geopandas.GeoSeries([self.line1]))
+        geopandas.testing.assert_geodataframe_equal(observed, known)
+
+    def test_frame_only_ends(self):
+        known = geopandas.GeoDataFrame(
+            {"geometry": [self.line1], "_status": ["original"]}
+        )
+        observed = sgeop.nodes.consolidate_nodes(
+            geopandas.GeoDataFrame(geometry=[self.line1])
+        )
+        geopandas.testing.assert_geodataframe_equal(observed, known)
+
+    def test_series_no_change(self):
+        known = geopandas.GeoDataFrame(
+            {"geometry": self.lines_series, "_status": ["original"] * 8}
+        )
+        observed = sgeop.nodes.consolidate_nodes(self.lines_series, tolerance=0.1)
+        geopandas.testing.assert_geodataframe_equal(observed, known)
+
+    def test_frame_no_change(self):
+        known = geopandas.GeoDataFrame(
+            {"geometry": self.lines_series, "_status": ["original"] * 8}
+        )
+        observed = sgeop.nodes.consolidate_nodes(self.lines_gframe, tolerance=0.1)
+        geopandas.testing.assert_geodataframe_equal(observed, known)