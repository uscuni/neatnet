import geopandas as gpd
import momepy
import networkx as nx
import numpy as np
import pandas as pd
import pyproj
import shapely
from scipy import sparse


def split(
    split_points: list | np.ndarray | gpd.GeoSeries,
    cleaned_roads: gpd.GeoDataFrame,
    crs: str | pyproj.CRS,
    eps: float = 1e-4,
) -> gpd.GeoSeries | gpd.GeoDataFrame:
    """Split lines on new nodes.

    Parameters
    ----------
    split_points : list | numpy.ndarray
        Points to split the ``cleaned_roads``.
    cleaned_roads : geopandas.GeoDataFrame
        Line geometries to be split with ``split_points``.
    crs : str | pyproj.CRS
        Anything accepted by ``pyproj.CRS``.
    eps : float
        Tolerance epsilon for point snapping.

    Returns
    -------
    geopandas.GeoSeries | geopandas.GeoDataFrame
        Resultant split line geometries.
    """
    split_points = gpd.GeoSeries(split_points, crs=crs)
    for split in split_points.drop_duplicates():
        _, ix = cleaned_roads.sindex.nearest(split, max_distance=eps)
        edge = cleaned_roads.geometry.iloc[ix]
        if edge.shape[0] == 1:
            lines_split = _snap_n_split(edge.item(), split, eps)
            if lines_split.shape[0] > 1:
                gdf_split = gpd.GeoDataFrame(geometry=lines_split, crs=crs)
                gdf_split["_status"] = "changed"
                cleaned_roads = pd.concat(
                    [cleaned_roads.drop(edge.index[0]), gdf_split],
                    ignore_index=True,
                )
        else:
            to_be_dropped = []
            to_be_added = []
            for i, e in edge.items():
                lines_split = _snap_n_split(e, split, eps)
                if lines_split.shape[0] > 1:
                    to_be_dropped.append(i)
                    to_be_added.append(lines_split)

            if to_be_added:
                gdf_split = gpd.GeoDataFrame(
                    geometry=np.concatenate(to_be_added), crs=crs
                )
                gdf_split["_status"] = "changed"
                cleaned_roads = pd.concat(
                    [cleaned_roads.drop(to_be_dropped), gdf_split],
                    ignore_index=True,
                )

    return cleaned_roads.reset_index(drop=True)


def _snap_n_split(e: shapely.LineString, s: shapely.Point, tol: float) -> np.ndarray:
    """Snap point to edge and return lines to split."""
    snapped = shapely.snap(e, s, tolerance=tol)
    _lines_split = shapely.get_parts(shapely.ops.split(snapped, s))
    return _lines_split[~shapely.is_empty(_lines_split)]


def _status(x: pd.Series) -> str:
    """Determine the status of edge line(s)."""
    if len(x) == 1:
        return x.iloc[0]
    if "new" in x:
        return "new"
    return "changed"


def get_components(
    edgelines: list | np.ndarray | gpd.GeoSeries,
    ignore: None | gpd.GeoSeries = None,
) -> np.ndarray:
    """Associate edges with connected component labels and return.

    Parameters
    ----------
    edgelines : list | np.ndarray | gpd.GeoSeries
        Collection of line objects.
    ignore : None | gpd.GeoSeries = None
        Nodes to ignore when labeling components.

    Returns
    -------
    np.ndarray
        Edge connected component labels.

    Notes
    -----
    See [https://github.com/uscuni/sgeop/issues/56] for detailed explanation of output.
    """
    edgelines = np.array(edgelines)
    start_points = shapely.get_point(edgelines, 0)
    end_points = shapely.get_point(edgelines, -1)
    points = shapely.points(
        np.unique(
            shapely.get_coordinates(np.concatenate([start_points, end_points])), axis=0
        )
    )
    if ignore is not None:
        mask = np.isin(points, ignore)
        points = points[~mask]
    # query LineString geometry to identify points intersecting 2 geometries
    inp, res = shapely.STRtree(shapely.boundary(edgelines)).query(
        points, predicate="intersects"
    )
    unique, counts = np.unique(inp, return_counts=True)
    mask = np.isin(inp, unique[counts == 2])
    merge_res = res[mask]
    merge_inp = inp[mask]
    closed = np.arange(len(edgelines))[shapely.is_closed(edgelines)]
    mask = np.isin(merge_res, closed) | np.isin(merge_inp, closed)
    merge_res = merge_res[~mask]
    merge_inp = merge_inp[~mask]
    g = nx.Graph(list(zip((merge_inp * -1) - 1, merge_res, strict=True)))
    components = {
        i: {v for v in k if v > -1} for i, k in enumerate(nx.connected_components(g))
    }
    component_labels = {value: key for key in components for value in components[key]}
    labels = pd.Series(component_labels, index=range(len(edgelines)))

    max_label = len(edgelines) - 1 if pd.isna(labels.max()) else int(labels.max())
    filling = pd.Series(range(max_label + 1, max_label + len(edgelines) + 1))
    labels = labels.fillna(filling)

    return labels.values


def weld_edges(
    edgelines: list | np.ndarray | gpd.GeoSeries,
    ignore: None | gpd.GeoSeries = None,
) -> list:
    """Combine lines sharing an endpoint (if only 2 lines share that point).
    Lightweight version of ``remove_false_nodes()``.

    Parameters
    ----------
    edgelines : list | np.ndarray | gpd.GeoSeries
        Collection of line objects.
    ignore : None | gpd.GeoSeries = None
        Nodes to ignore when welding components.

    Returns
    -------
    list | np.ndarray | gpd.GeoSeries
        Resultant welded ``edgelines`` if more than 1 passed in, otherwise
        the original ``edgelines`` object.
    """
    if len(edgelines) < 2:
        return edgelines
    labels = get_components(edgelines, ignore=ignore)
    return (
        gpd.GeoSeries(edgelines)
        .groupby(labels)
        .agg(lambda x: shapely.line_merge(shapely.GeometryCollection(x.values)))
    ).tolist()


def remove_false_nodes(
    gdf: gpd.GeoSeries | gpd.GeoDataFrame, aggfunc: str = "first", **kwargs
):
    """Reimplementation of ``momepy.remove_false_nodes()`` that preserves attributes.

    Parameters
    ----------
    gdf : gpd.GeoSeries | gpd.GeoDataFrame
        Input edgelines process. If any edges are ``MultiLineString`` they
        will be exploded into constituent ``LineString`` components.
    aggfunc : str = "first"
        Aggregate function for processing non-spatial component.
    **kwargs
        Keyword arguments for ``aggfunc``.

    Returns
    -------
    gpd.GeoSeries | gpd.GeoDataFrame
       The original input ``gdf`` if only 1 edgeline, otherwise the processed
       edgeline without interstitial nodes.

    Notes
    -----
    Any 3D geometries are (potentially) downcast in loops.
    """

    def merge_geometries(block: gpd.GeoSeries) -> shapely.LineString:
        """Helper in processing the spatial component."""
        return shapely.line_merge(shapely.GeometryCollection(block.values))

    if len(gdf) < 2:
        return gdf

    if isinstance(gdf, gpd.GeoSeries):
        gdf = gdf.to_frame("geometry")

    gdf = gdf.explode(ignore_index=True)

    labels = get_components(gdf.geometry)

    # Process non-spatial component
    data = gdf.drop(labels=gdf.geometry.name, axis=1)
    aggregated_data = data.groupby(by=labels).agg(aggfunc, **kwargs)
    aggregated_data.columns = aggregated_data.columns.to_flat_index()

    # Process spatial component
    g = gdf.groupby(group_keys=False, by=labels)[gdf.geometry.name].agg(
        merge_geometries
    )
    aggregated_geometry = gpd.GeoDataFrame(g, geometry=gdf.geometry.name, crs=gdf.crs)

    # Recombine
    aggregated = aggregated_geometry.join(aggregated_data)

    nodes = momepy.nx_to_gdf(
        momepy.node_degree(momepy.gdf_to_nx(aggregated[[aggregated.geometry.name]])),
        lines=False,
    )
    loop_mask = aggregated.is_ring
    loops = aggregated[loop_mask]

    fixed_loops = []
    fixed_index = []
    node_ix, loop_ix = loops.sindex.query(nodes.geometry, predicate="intersects")
    for ix in np.unique(loop_ix):
        loop_geom = loops.geometry.iloc[ix]
        target_nodes = nodes.geometry.iloc[node_ix[loop_ix == ix]]
        if len(target_nodes) == 2:
            loop_coords = shapely.get_coordinates(loop_geom)
            loop_points = gpd.GeoDataFrame(geometry=shapely.points(loop_coords))
            loop_points_ix, _ = aggregated[~loop_mask].sindex.query(
                loop_points.geometry, predicate="dwithin", distance=1e-4
            )
            new_start = np.unique(
                loop_points.loc[loop_points_ix].geometry.get_coordinates().values,
                axis=0,
            )
            new_start_idx = np.where((loop_coords == new_start).all(axis=1))[
                0
            ].squeeze()
            rolled_coords = np.roll(loop_coords[:-1], -new_start_idx, axis=0)
            new_sequence = np.append(rolled_coords, rolled_coords[[0]], axis=0)
            fixed_loops.append(shapely.LineString(new_sequence))
            fixed_index.append(ix)

    aggregated.loc[loops.index[fixed_index], aggregated.geometry.name] = fixed_loops
    return aggregated


def fix_topology(
    roads: gpd.GeoDataFrame,
    eps: float = 1e-4,
    **kwargs,
<<<<<<< HEAD
) -> tuple[gpd.GeoDataFrame, bool]:
=======
) -> gpd.GeoDataFrame:
>>>>>>> cfdb018a
    """Fix road network topology. This ensures correct topology of the network by:

        1.  Adding potentially missing nodes...
                on intersections of individual LineString endpoints
                with the remaining network. The idea behind is that
                if a line ends on an intersection with another, there
                should be a node on both of them.
        2. Removing nodes of degree 2...
                that have no meaning in the network used within our framework.
        3. Removing duplicated geometries (irrespective of orientation).
<<<<<<< HEAD

    Parameters
    ----------
    roads : geopandas.GeoDataFrame
        Input LineString geometries.
    eps : float = 1e-4
        Tolerance epsilon for point snapping passed into ``nodes.split()``.
    **kwargs : dict
        Key word arguments passed into ``remove_false_nodes()``.

    Returns
    -------
    gpd.GeoDataFrame
        The input roads that now have fixed topology and are ready
        to proceed through the simplification algorithm.
=======

    Parameters
    ----------
    roads : geopandas.GeoDataFrame
        Input LineString geometries.
    eps : float = 1e-4
        Tolerance epsilon for point snapping passed into ``nodes.split()``.
    **kwargs : dict
        Key word arguments passed into ``remove_false_nodes()``.
>>>>>>> cfdb018a
    """
    roads = roads[~roads.geometry.normalize().duplicated()].copy()
    roads_w_nodes = induce_nodes(roads, eps=eps)
    return remove_false_nodes(roads_w_nodes, **kwargs)


def induce_nodes(roads, eps=1e-4):
    """
    adding potentially missing nodes
    on intersections of individual LineString endpoints with the remaining network. The
    idea behind is that if a line ends on an intersection with another, there should be
    a node on both of them.
    """
    nodes_w_degree = momepy.nx_to_gdf(
        momepy.node_degree(momepy.gdf_to_nx(roads)), lines=False
    )
    nodes_ix, roads_ix = roads.sindex.query(
        nodes_w_degree.geometry, predicate="dwithin", distance=1e-4
    )
    intersects = sparse.coo_array(
        ([True] * len(nodes_ix), (nodes_ix, roads_ix)),
        shape=(len(nodes_w_degree), len(roads)),
        dtype=np.bool_,
    )
    nodes_w_degree["expected_degree"] = intersects.sum(axis=1)
    nodes_to_induce = nodes_w_degree[
        nodes_w_degree.degree != nodes_w_degree.expected_degree
    ]

    # special loop cases
    loop_mask = roads.is_ring
    loops = roads[loop_mask]
    loop_points = gpd.GeoDataFrame(
        geometry=shapely.points(loops.get_coordinates().values)
    )
    loop_points_ix, _ = roads[~loop_mask].sindex.query(
        loop_points.geometry, predicate="dwithin", distance=1e-4
    )
    nodes_to_induce = pd.concat(
        [nodes_to_induce.geometry, loop_points.loc[loop_points_ix].geometry]
    )

    return split(nodes_to_induce.geometry, roads, roads.crs, eps=eps)


def consolidate_nodes(gdf, tolerance=2, preserve_ends=False):
    """Return geometry with consolidated nodes.

    Replace clusters of nodes with a single node (weighted centroid
    of a cluster) and snap linestring geometry to it. Cluster is
    defined using DBSCAN on coordinates with ``tolerance``==``eps`.

    Does not preserve any attributes, function is purely geometric.

    Parameters
    ----------
    gdf : GeoDataFrame
        GeoDataFrame with LineStrings (usually representing street network)
    tolerance : float
        The maximum distance between two nodes for one to be considered
        as in the neighborhood of the other. Nodes within tolerance are
        considered a part of a single cluster and will be consolidated.
    preserve_ends : bool
        If True, nodes of a degree 1 will be excluded from the consolidation

    Returns
    -------
    GeoSeries
    """
    # TODO: this should not dumbly merge all nodes within the cluster to a single
    # TODO: centroid but iteratively - do the two nearest and add other only if the
    # TODO: distance is still below the tolerance

    # TODO: make it work on GeoDataFrames preserving attributes
    from sklearn.cluster import DBSCAN

    if isinstance(gdf, gpd.GeoSeries):
        gdf = gdf.to_frame("geometry")
    elif isinstance(gdf, np.ndarray):
        gdf = gpd.GeoDataFrame(geometry=gdf)

    nodes = momepy.nx_to_gdf(momepy.node_degree(momepy.gdf_to_nx(gdf)), lines=False)

    if preserve_ends:
        ends = nodes[nodes.degree == 1].buffer(
            1
        )  # keep at least one meter of original geometry around each end
        nodes = nodes[nodes.degree > 1].copy()

        # if all we have are ends, return the original
        if nodes.empty:
            gdf["_status"] = "original"
            return gdf

    # get clusters of nodes which should be consolidated
    db = DBSCAN(eps=tolerance, min_samples=2).fit(nodes.get_coordinates())
    nodes["lab"] = db.labels_
    change = nodes[nodes.lab > -1]

    # no change needed, return the original
    if change.empty:
        gdf["_status"] = "original"
        return gdf

    gdf = gdf.copy()
    # get geometry
    geom = gdf.geometry.copy()
    status = pd.Series("original", index=geom.index)

    # loop over clusters, cut out geometry within tolerance / 2 and replace it
    # with spider-like geometry to the weighted centroid of a cluster
    spiders = []
    midpoints = []

    clusters = change.dissolve(change.lab)
    cookies = clusters.buffer(
        tolerance / 2
    ).convex_hull  # TODO: not optimal but avoids some MultiLineStrings but not all
    if preserve_ends:
        cookies = cookies.to_frame().overlay(ends.to_frame(), how="difference")

    for cluster, cookie in zip(clusters.geometry, cookies.geometry, strict=True):
        inds = geom.sindex.query(cookie, predicate="intersects")
        pts = geom.iloc[inds].intersection(cookie.boundary).get_coordinates()
        pts = shapely.get_coordinates(geom.iloc[inds].intersection(cookie.boundary))
        if pts.shape[0] > 0:
            geom.iloc[inds] = geom.iloc[inds].difference(
                cookie
            )  # TODO: this may result in MultiLineString - we need to avoid that
            # TODO: It is temporarily fixed by that explode in return
            status.iloc[inds] = "snapped"
            midpoint = np.mean(shapely.get_coordinates(cluster), axis=0)
            midpoints.append(midpoint)
            mids = np.array(
                [
                    midpoint,
                ]
                * len(pts)
            )
            spider = shapely.linestrings(
                np.array([pts[:, 0], mids[:, 0]]).T,
                y=np.array([pts[:, 1], mids[:, 1]]).T,
            )
            spiders.append(spider)

    gdf = gdf.set_geometry(geom)
    gdf["_status"] = status

    if spiders:
        # combine geometries
        gdf = pd.concat(
            [
                gdf,
                gpd.GeoDataFrame(geometry=np.hstack(spiders), crs=geom.crs),
            ]
        )

    return remove_false_nodes(
        gdf[~gdf.geometry.is_empty].explode(),
        aggfunc={"_status": _status},
    )<|MERGE_RESOLUTION|>--- conflicted
+++ resolved
@@ -265,11 +265,7 @@
     roads: gpd.GeoDataFrame,
     eps: float = 1e-4,
     **kwargs,
-<<<<<<< HEAD
-) -> tuple[gpd.GeoDataFrame, bool]:
-=======
 ) -> gpd.GeoDataFrame:
->>>>>>> cfdb018a
     """Fix road network topology. This ensures correct topology of the network by:
 
         1.  Adding potentially missing nodes...
@@ -280,7 +276,6 @@
         2. Removing nodes of degree 2...
                 that have no meaning in the network used within our framework.
         3. Removing duplicated geometries (irrespective of orientation).
-<<<<<<< HEAD
 
     Parameters
     ----------
@@ -296,17 +291,6 @@
     gpd.GeoDataFrame
         The input roads that now have fixed topology and are ready
         to proceed through the simplification algorithm.
-=======
-
-    Parameters
-    ----------
-    roads : geopandas.GeoDataFrame
-        Input LineString geometries.
-    eps : float = 1e-4
-        Tolerance epsilon for point snapping passed into ``nodes.split()``.
-    **kwargs : dict
-        Key word arguments passed into ``remove_false_nodes()``.
->>>>>>> cfdb018a
     """
     roads = roads[~roads.geometry.normalize().duplicated()].copy()
     roads_w_nodes = induce_nodes(roads, eps=eps)
