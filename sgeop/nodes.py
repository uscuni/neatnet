--- conflicted
+++ resolved
@@ -322,13 +322,10 @@
     nodes_ix, roads_ix = roads.sindex.query(
         nodes_w_degree.geometry, predicate="dwithin", distance=1e-4
     )
-
     coo_vals = ([True] * len(nodes_ix), (nodes_ix, roads_ix))
     coo_shape = (len(nodes_w_degree), len(roads))
     intersects = sparse.coo_array(coo_vals, shape=coo_shape, dtype=np.bool_)
-
     nodes_w_degree["expected_degree"] = intersects.sum(axis=1)
-<<<<<<< HEAD
     degree_mistmatch = nodes_w_degree[
         nodes_w_degree.degree != nodes_w_degree.expected_degree
     ]
@@ -363,11 +360,6 @@
             loop_points.loc[loop_points_from_loops_ix].geometry,
         ]
     )
-=======
-
-    degree_mistmatch = nodes_w_degree.degree != nodes_w_degree.expected_degree
-    nodes_to_induce = nodes_w_degree[degree_mistmatch]
->>>>>>> e8ce601e
 
     return split(nodes_to_induce.geometry, roads, roads.crs, eps=eps)
 
