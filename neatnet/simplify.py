import logging
import typing
import warnings

import geopandas as gpd
import momepy
import numpy as np
import pandas as pd
import shapely
from libpysal import graph
from scipy import sparse

from .artifacts import (
    get_artifacts,
    n1_g1_identical,
    nx_gx,
    nx_gx_cluster,
    nx_gx_identical,
)
from .continuity import continuity, get_stroke_info
from .nodes import (
    _status,
    consolidate_nodes,
    fix_topology,
    induce_nodes,
    remove_interstitial_nodes,
    split,
)

DEBUGGING = False

logger = logging.getLogger(__name__)


def _link_nodes_artifacts(
    step: str,
    roads: gpd.GeoDataFrame,
    artifacts: gpd.GeoDataFrame,
    eps: None | float,
) -> tuple[gpd.GeoDataFrame, gpd.GeoDataFrame]:
    """Helper to prep nodes & artifacts when simplifying singletons & pairs."""

    # Get nodes from the network
    nodes = momepy.nx_to_gdf(momepy.node_degree(momepy.gdf_to_nx(roads)), lines=False)

    if step == "singletons":
        node_geom = nodes.geometry
        sindex_kwargs = {"predicate": "dwithin", "distance": eps}
    else:
        node_geom = nodes.buffer(0.1)
        sindex_kwargs = {"predicate": "intersects"}

    # Link nodes to artifacts
    node_idx, artifact_idx = artifacts.sindex.query(node_geom, **sindex_kwargs)

    intersects = sparse.coo_array(
        ([True] * len(node_idx), (node_idx, artifact_idx)),
        shape=(len(nodes), len(artifacts)),
        dtype=np.bool_,
    )

    # Compute number of nodes per artifact
    artifacts["node_count"] = intersects.sum(axis=0)

    return nodes, artifacts


def _classify_strokes(
    artifacts: gpd.GeoDataFrame, roads: gpd.GeoDataFrame
) -> gpd.GeoDataFrame:
    """Classify artifacts with ``{C,E,S}`` typology."""

    strokes, c_, e_, s_ = get_stroke_info(artifacts, roads)

    artifacts["stroke_count"] = strokes
    artifacts["C"] = c_
    artifacts["E"] = e_
    artifacts["S"] = s_

    return artifacts


def _identify_non_planar(
    artifacts: gpd.GeoDataFrame, roads: gpd.GeoDataFrame
) -> gpd.GeoDataFrame:
    """Filter artifacts caused by non-planar intersections."""

    # Note from within `neatify_singletons()`
    # TODO: This is not perfect.
    # TODO: Some 3CC artifacts were non-planar but not captured here.

    artifacts["non_planar"] = artifacts["stroke_count"] > artifacts["node_count"]
    a_idx, r_idx = roads.sindex.query(artifacts.geometry.boundary, predicate="overlaps")
    artifacts.iloc[np.unique(a_idx), artifacts.columns.get_loc("non_planar")] = True

    return artifacts


<<<<<<< HEAD
def classification_sequence(
    roads, artifacts, compute_coins, eps: float = 1e-4, step="singletons"
):
    """Classify singletons into ``{CES}`` typology."""

    # Extract network nodes and relate to artifacts
    nodes, artifacts = _link_nodes_artifacts(step, roads, artifacts, eps)

    # Compute number of stroke groups per artifact
    if compute_coins:
        roads, _ = continuity(roads)

    artifacts = _classify_strokes(artifacts, roads)

    # Filter artifacts caused by non-planar intersections
    artifacts = _identify_non_planar(artifacts, roads)

    # Count intersititial nodes (primes)
    _prime_count = artifacts["node_count"] - artifacts[["C", "E", "S"]].sum(axis=1)
    artifacts["interstitial_nodes"] = _prime_count

    # Define the type label
    ces_type = []
    for x in artifacts[["node_count", "C", "E", "S"]].itertuples():
        ces_type.append(f"{x.node_count}{'C' * x.C}{'E' * x.E}{'S' * x.S}")
    artifacts["ces_type"] = ces_type

    return nodes, artifacts, roads


def simplify_singletons(
=======
def neatify_singletons(
>>>>>>> eadf0846
    artifacts: gpd.GeoDataFrame,
    roads: gpd.GeoDataFrame,
    *,
    max_segment_length: float | int = 1,
    compute_coins: bool = True,
    min_dangle_length: float | int = 10,
    eps: float = 1e-4,
    clip_limit: float | int = 2,
    simplification_factor: float | int = 2,
    consolidation_tolerance: float | int = 10,
) -> gpd.GeoDataFrame:
    """Simplification of singleton face artifacts – the first simplification step in
    the procedure detailed in ``simplify.neatify_loop()``.

    This process extracts nodes from network edges before computing and labeling
    face artifacts with a ``{C, E, S}`` typology through ``momepy.COINS`` via the
    constituent road geometries.

    Next, each artifact is iterated over and constituent line geometries are either
    dropped or added in the following order of typologies:

        1. 1 node and 1 continuity group
        2. more than 1 node and 1 or more identical continuity groups
        3. 2 or more nodes and 2 or more continuity groups

    Non-planar geometries are ignored.

    Parameters
    ----------
    artifacts : geopandas.GeoDataFrame
        Face artifact polygons.
    roads : geopandas.GeoDataFrame
        Preprocessed road network data.
    max_segment_length : float | int = 1
        Additional vertices will be added so that all line segments
        are no longer than this value. Must be greater than 0.
        Used in multiple internal geometric operations.
    compute_coins : bool = True
        Flag for computing and labeling artifacts with a ``{C, E, S}`` typology through
        ``momepy.COINS`` via the constituent road geometries.
    min_dangle_length : float | int = 10
        The threshold for determining if linestrings are dangling slivers to be
        removed or not.
    eps : float = 1e-4
        Tolerance epsilon used in multiple internal geometric operations.
    clip_limit : float | int = 2
        Following generation of the Voronoi linework, we clip to fit inside the
        polygon. To ensure we get a space to make proper topological connections
        from the linework to the actual points on the edge of the polygon, we clip
        using a polygon with a negative buffer of ``clip_limit`` or the radius of
        maximum inscribed circle, whichever is smaller.
    simplification_factor : float | int = 2
        The factor by which singles, pairs, and clusters are simplified. The
        ``max_segment_length`` is multiplied by this factor to get the
        simplification epsilon.
    consolidation_tolerance : float | int = 10
        Tolerance passed to node consolidation when generating Voronoi skeletons.

    Returns
    -------
    geopandas.GeoDataFrame
        The road network line data following the singleton procedure.
    """

    # Classify artifact typology
    nodes, artifacts, roads = classification_sequence(
        roads, artifacts, compute_coins, eps=eps
    )

    # Collect changes
    to_drop: list[int] = []
    to_add: list[int] = []
    split_points: list[shapely.Point] = []

    # Isolate planar artifacts
    planar = artifacts[~artifacts["non_planar"]].copy()
    planar["buffered"] = planar.buffer(eps)
    if artifacts["non_planar"].any():
        logger.debug(f"IGNORING {artifacts.non_planar.sum()} non planar artifacts")

    # Iterate over each singleton planar artifact and simplify based on typology
    for artifact in planar.itertuples():
        n_nodes = artifact.node_count
        n_strokes = artifact.stroke_count
        cestype = artifact.ces_type

        # Get edges relevant for an artifact
        edges = roads.iloc[roads.sindex.query(artifact.buffered, predicate="covers")]

        # Dispatch by typology
        try:
            # 1 node and 1 continuity group
            if (n_nodes == 1) and (n_strokes == 1):
                logger.debug("FUNCTION n1_g1_identical")
                n1_g1_identical(
                    edges,
                    to_drop=to_drop,
                    to_add=to_add,
                    geom=artifact.geometry,
                    max_segment_length=max_segment_length,
                    clip_limit=clip_limit,
                )
            # More than 1 node and 1 or more identical continuity groups
            elif (n_nodes > 1) and (len(set(cestype[1:])) == 1):
                logger.debug("FUNCTION nx_gx_identical")
                nx_gx_identical(
                    edges,
                    geom=artifact.geometry,
                    to_add=to_add,
                    to_drop=to_drop,
                    nodes=nodes,
                    angle=75,
                    max_segment_length=max_segment_length,
                    clip_limit=clip_limit,
                    consolidation_tolerance=consolidation_tolerance,
                )
            # 2 or more nodes and 2 or more continuity groups
            elif (n_nodes > 1) and (len(cestype) > 2):
                logger.debug("FUNCTION nx_gx")
                nx_gx(
                    edges,
                    artifact=artifact,
                    to_drop=to_drop,
                    to_add=to_add,
                    split_points=split_points,
                    nodes=nodes,
                    max_segment_length=max_segment_length,
                    clip_limit=clip_limit,
                    min_dangle_length=min_dangle_length,
                    consolidation_tolerance=consolidation_tolerance,
                )
            else:
                logger.debug("NON PLANAR")
        except Exception as e:
            if DEBUGGING:
                raise e
            warnings.warn(
                f"An error occured at location {artifact.geometry.centroid}. "
                f"The artifact has not been simplified. The original message:\n{e}",
                UserWarning,
                stacklevel=2,
            )

    cleaned_roads = roads.drop(to_drop)
    # split lines on new nodes
    cleaned_roads = split(split_points, roads.drop(to_drop), roads.crs)

    if to_add:
        # Create new roads with fixed geometry.
        # Note: ``to_add`` and ``to_drop`` lists shall be global and
        # this step should happen only once, not for every artifact
        _add_merged = gpd.GeoSeries(to_add).line_merge()
        new = gpd.GeoDataFrame(geometry=_add_merged, crs=roads.crs).explode()
        new = new[~new.normalize().duplicated()].copy()
        new["_status"] = "new"
        new.geometry = new.simplify(max_segment_length * simplification_factor)
        new_roads = pd.concat([cleaned_roads, new], ignore_index=True)
        agg: dict[str, str | typing.Callable] = {"_status": _status}
        for c in cleaned_roads.columns.drop(cleaned_roads.active_geometry_name):
            if c != "_status":
                agg[c] = "first"
        non_empties = new_roads[~(new_roads.is_empty | new_roads.geometry.isna())]
        new_roads = remove_interstitial_nodes(non_empties, aggfunc=agg)

        final = new_roads
    else:
        final = cleaned_roads

    if "coins_group" in final.columns:
        final = final.drop(columns=[c for c in roads.columns if c.startswith("coins_")])
    return final


def neatify_pairs(
    artifacts: gpd.GeoDataFrame,
    roads: gpd.GeoDataFrame,
    *,
    max_segment_length: float | int = 1,
    min_dangle_length: float | int = 20,
    clip_limit: float | int = 2,
    simplification_factor: float | int = 2,
    consolidation_tolerance: float | int = 10,
) -> gpd.GeoDataFrame:
    """Simplification of pairs of face artifacts – the second simplification step in
    the procedure detailed in ``simplify.neatify_loop()``.

    This process extracts nodes from network edges before identifying non-planarity
    and cluster information.

    If paired artifacts are present we further classify them as grouped by
    first vs. last instance of duplicated component label, and whether
    or not to be simplified with the clustered process.

    Finally, simplification is performed based on the following order of typologies:
        1. Singletons – merged pairs & first instance (w/o COINS)
        2. Singletons – Second instance – w/ COINS
        3. Clusters

    Parameters
    ----------
    artifacts : geopandas.GeoDataFrame
        Face artifact polygons.
    roads : geopandas.GeoDataFrame
        Preprocessed road network data.
    max_segment_length : float | int = 1
        Additional vertices will be added so that all line segments
        are no longer than this value. Must be greater than 0.
        Used in multiple internal geometric operations.
    min_dangle_length : float | int = 20
        The threshold for determining if linestrings are dangling slivers to be
        removed or not.
    clip_limit : float | int = 2
        Following generation of the Voronoi linework, we clip to fit inside the
        polygon. To ensure we get a space to make proper topological connections
        from the linework to the actual points on the edge of the polygon, we clip
        using a polygon with a negative buffer of ``clip_limit`` or the radius of
        maximum inscribed circle, whichever is smaller.
    simplification_factor : float | int = 2
        The factor by which singles, pairs, and clusters are simplified. The
        ``max_segment_length`` is multiplied by this factor to get the
        simplification epsilon.
    consolidation_tolerance : float | int = 10
        Tolerance passed to node consolidation when generating Voronoi skeletons.

    Returns
    -------
    geopandas.GeoDataFrame
        The road network line data following the pairs procedure.
    """

    # Extract network nodes and relate to artifacts
    nodes, artifacts = _link_nodes_artifacts("pairs", roads, artifacts, None)

    # Compute number of stroke groups per artifact
    roads, _ = continuity(roads)
    artifacts = _classify_strokes(artifacts, roads)

    # Filter artifacts caused by non-planar intersections
    artifacts = _identify_non_planar(artifacts, roads)

    # Identify non-planar clusters
    _id_np = lambda x: sum(artifacts.loc[artifacts["comp"] == x.comp]["non_planar"])  # noqa: E731
    artifacts["non_planar_cluster"] = artifacts.apply(_id_np, axis=1)
    # Subset non-planar clusters and planar artifacts
    np_clusters = artifacts[artifacts.non_planar_cluster > 0]
    artifacts_planar = artifacts[artifacts.non_planar_cluster == 0]

    # Isolate planar artifacts
    _planar_grouped = artifacts_planar.groupby("comp")[artifacts_planar.columns]
    _solutions = _planar_grouped.apply(get_solution, roads=roads)
    artifacts_w_info = artifacts.merge(_solutions, left_on="comp", right_index=True)

    # Isolate non-planar clusters of value 2 – e.g., artifact under highway
    _np_clust_2 = np_clusters["non_planar_cluster"] == 2
    artifacts_under_np = np_clusters[_np_clust_2].dissolve("comp", as_index=False)

    # Determine typology dispatch if artifacts are present
    if not artifacts_w_info.empty:
        agg = {
            "coins_group": "first",
            "coins_end": lambda x: x.any(),
            "_status": _status,
        }
        for c in roads.columns.drop(
            [roads.active_geometry_name, "coins_count"], errors="ignore"
        ):
            if c not in agg:
                agg[c] = "first"

        sol_drop = "solution == 'drop_interline'"
        sol_iter = "solution == 'iterate'"

        # Determine artifacts and road edges to drop
        _to_drop = artifacts_w_info.drop_duplicates("comp").query(sol_drop).drop_id
        _drop_roads = roads.drop(_to_drop.dropna().values)

        # Re-run node cleaning on subset of fresh road edges
        roads_cleaned = remove_interstitial_nodes(
            _drop_roads,
            aggfunc=agg,
        )

        # Isolate drops to create merged pairs
        merged_pairs = artifacts_w_info.query(sol_drop).dissolve("comp", as_index=False)

        # Sort artifacts by their node count low-to-high
        sorted_node_count = artifacts_w_info.sort_values("node_count", ascending=False)

        # Isolate artifacts to process as singletons – first instance
        _1st = sorted_node_count.query(sol_iter).drop_duplicates("comp", keep="first")
        _planar_clusters = np_clusters[~np_clusters["non_planar"]]
        _1st = pd.concat([_1st, _planar_clusters], ignore_index=True)

        # Isolate artifacts to process as singletons – last instance
        _2nd = sorted_node_count.query(sol_iter).drop_duplicates("comp", keep="last")

        # Isolate artifacts to process as clusters
        for_skeleton = artifacts_w_info.query("solution == 'skeleton'")

    # Otherwise instantiate artifact containers as empty
    else:
        merged_pairs = pd.DataFrame()
        _1st = pd.DataFrame()
        _2nd = pd.DataFrame()
        for_skeleton = pd.DataFrame()
        roads_cleaned = roads

    # Generate counts of COINs groups for edges
    coins_count = (
        roads_cleaned.groupby("coins_group", as_index=False)
        .geometry.count()
        .rename(columns={"geometry": "coins_count"})
    )
    roads_cleaned = roads_cleaned.merge(coins_count, on="coins_group", how="left")

    # Add under non-planars to cluster dispatcher
    if not artifacts_under_np.empty:
        for_skeleton = pd.concat([for_skeleton, artifacts_under_np])

    # Dispatch singleton simplifier
    if not merged_pairs.empty or not _1st.empty:
        # Merged pairs & first instance – w/o COINS
        roads_cleaned = neatify_singletons(
            pd.concat([merged_pairs, _1st]),
            roads_cleaned,
            max_segment_length=max_segment_length,
            clip_limit=clip_limit,
            compute_coins=False,
            min_dangle_length=min_dangle_length,
            simplification_factor=simplification_factor,
            consolidation_tolerance=consolidation_tolerance,
        )
        # Second instance – w/ COINS
        if not _2nd.empty:
            roads_cleaned = neatify_singletons(
                _2nd,
                roads_cleaned,
                max_segment_length=max_segment_length,
                clip_limit=clip_limit,
                compute_coins=True,
                min_dangle_length=min_dangle_length,
                simplification_factor=simplification_factor,
                consolidation_tolerance=consolidation_tolerance,
            )

    # Dispatch cluster simplifier
    if not for_skeleton.empty:
        roads_cleaned = neatify_clusters(
            for_skeleton,
            roads_cleaned,
            max_segment_length=max_segment_length,
            simplification_factor=simplification_factor,
            min_dangle_length=min_dangle_length,
            consolidation_tolerance=consolidation_tolerance,
        )

    return roads_cleaned


def neatify_clusters(
    artifacts: gpd.GeoDataFrame,
    roads: gpd.GeoDataFrame,
    *,
    max_segment_length: float | int = 1,
    eps: float = 1e-4,
    simplification_factor: float | int = 2,
    min_dangle_length: float | int = 20,
    consolidation_tolerance: float | int = 10,
) -> gpd.GeoDataFrame:
    """Simplification of clusters of face artifacts – the third simplification step in
    the procedure detailed in ``simplify.neatify_loop()``.

    This process extracts nodes from network edges before iterating over each
    cluster artifact and performing simplification.

    Parameters
    ----------
    artifacts : geopandas.GeoDataFrame
        Face artifact polygons.
    roads : geopandas.GeoDataFrame
        Preprocessed road network data.
    max_segment_length : float | int = 1
        Additional vertices will be added so that all line segments
        are no longer than this value. Must be greater than 0.
        Used in multiple internal geometric operations.
    eps : float = 1e-4
        Tolerance epsilon used in multiple internal geometric operations.
    simplification_factor : float | int = 2
        The factor by which singles, pairs, and clusters are simplified. The
        ``max_segment_length`` is multiplied by this factor to get the
        simplification epsilon.
    min_dangle_length : float | int = 20
        The threshold for determining if linestrings are dangling slivers to be
        removed or not.
    consolidation_tolerance : float | int = 10
        Tolerance passed to node consolidation when generating Voronoi skeletons.

    Returns
    -------
    geopandas.GeoDataFrame
        The road network line data following the clusters procedure.
    """

    # Get nodes from the network
    nodes = momepy.nx_to_gdf(momepy.node_degree(momepy.gdf_to_nx(roads)), lines=False)

    # Collect changes
    to_drop: list[int] = []
    to_add: list[int] = []

    for _, artifact in artifacts.groupby("comp"):
        # Get artifact cluster polygon
        cluster_geom = artifact.union_all()
        # Get edges relevant for an artifact
        edges = roads.iloc[
            roads.sindex.query(cluster_geom, predicate="intersects")
        ].copy()

        # Clusters of 2 or more nodes and 2 or more continuity groups
        nx_gx_cluster(
            edges=edges,
            cluster_geom=cluster_geom,
            nodes=nodes,
            to_drop=to_drop,
            to_add=to_add,
            eps=eps,
            max_segment_length=max_segment_length,
            min_dangle_length=min_dangle_length,
            consolidation_tolerance=consolidation_tolerance,
        )

    cleaned_roads = roads.drop(to_drop)

    # Create new roads with fixed geometry.
    # Note: ``to_add`` and ``to_drop`` lists shall be global and
    # this step should happen only once, not for every artifact
    new = gpd.GeoDataFrame(geometry=to_add, crs=roads.crs)
    new["_status"] = "new"
    new["geometry"] = new.line_merge().simplify(
        max_segment_length * simplification_factor
    )
    new_roads = pd.concat([cleaned_roads, new], ignore_index=True).explode()
    agg: dict[str, str | typing.Callable] = {"_status": _status}
    for c in new_roads.columns.drop(new_roads.active_geometry_name):
        if c != "_status":
            agg[c] = "first"
    new_roads = remove_interstitial_nodes(
        new_roads[~new_roads.is_empty], aggfunc=agg
    ).drop_duplicates("geometry")

    return new_roads


def get_type(edges: gpd.GeoDataFrame, shared_edge: int) -> str:
    """Classify artifact edges according to the ``{C, E, S}``
    schema when considering solutions for pairs of artifacts.

    Parameters
    ----------
    edges : geopandas.GeoDataFrame
        Artifact edges in consideration.
    shared_edge : int
        The index location of the shared edge of the pair.

    Returns
    -------
    str
        Classification for an edge in ``{C, E, S}``.
    """

    if (  # Roundabout special case
        edges["coins_group"].nunique() == 1
        and edges.shape[0] == edges["coins_count"].iloc[0]
    ):
        return "S"

    all_ends = edges[edges["coins_end"]]
    mains = edges[~edges["coins_group"].isin(all_ends["coins_group"])]
    shared = edges.loc[shared_edge]

    if shared_edge in mains.index:
        return "C"

    if shared["coins_count"] == (edges["coins_group"] == shared["coins_group"]).sum():
        return "S"

    return "E"


def get_solution(group: gpd.GeoDataFrame, roads: gpd.GeoDataFrame) -> pd.Series:
    """Determine the solution for paired planar artifacts.

    Parameters
    ----------
    group : geopandas.GeoDataFrame
        Dissolved group of connected planar artifacts.
    roads : geopandas.GeoDataFrame
        Road network data.

    Returns
    -------
    pandas.Series
        The determined solution and edge to drop.
    """

    def _relate(loc: int) -> tuple[gpd.GeoDataFrame, gpd.GeoDataFrame]:
        """Isolate intersecting & covering road geometries."""
        _geom = group.geometry.iloc[loc]
        _roads = roads.iloc[roads.sindex.query(_geom, predicate="intersects")]
        _covers = _roads.iloc[_roads.sindex.query(_geom, predicate="covers")]
        return _roads, _covers

    cluster_geom = group.union_all()

    roads_a, covers_a = _relate(0)
    roads_b, covers_b = _relate(1)

    # Find the road segment that is contained within the cluster geometry
    shared = roads.index[roads.sindex.query(cluster_geom, predicate="contains")]

    if shared.empty or covers_a.empty or covers_b.empty:
        return pd.Series({"solution": "non_planar", "drop_id": None})

    shared = shared.item()

    if (np.invert(roads_b.index.isin(covers_a.index)).sum() == 1) or (
        np.invert(roads_a.index.isin(covers_b.index)).sum() == 1
    ):
        return pd.Series({"solution": "drop_interline", "drop_id": shared})

    seen_by_a = get_type(covers_a, shared)
    seen_by_b = get_type(covers_b, shared)

    if seen_by_a == "C" and seen_by_b == "C":
        return pd.Series({"solution": "iterate", "drop_id": shared})

    if seen_by_a == seen_by_b:
        return pd.Series({"solution": "drop_interline", "drop_id": shared})

    return pd.Series({"solution": "skeleton", "drop_id": shared})


def neatify(
    roads: gpd.GeoDataFrame,
    *,
    exclusion_mask: None | gpd.GeoSeries = None,
    predicate: str = "intersects",
    max_segment_length: float | int = 1,
    min_dangle_length: float | int = 20,
    clip_limit: float | int = 2,
    simplification_factor: float | int = 2,
    consolidation_tolerance: float | int = 10,
    artifact_threshold: None | float | int = None,
    artifact_threshold_fallback: None | float | int = None,
    area_threshold_blocks: float | int = 1e5,
    isoareal_threshold_blocks: float | int = 0.5,
    area_threshold_circles: float | int = 5e4,
    isoareal_threshold_circles_enclosed: float | int = 0.75,
    isoperimetric_threshold_circles_touching: float | int = 0.9,
    eps: float = 1e-4,
    n_loops: int = 2,
) -> gpd.GeoDataFrame:
    """Top-level workflow for simplifying networks. The input raw road network data,
    which must be in a projected coordinate reference system and is expected to be in
    meters, is first preprocessed (topological corrections & node consolidation) before
    two iterations of artifact detection and simplification.

    Each iteration of the simplification procedure which includes (1.) the removal
    of false nodes; (2.) face artifact classification; and (3.) the line-based
    simplification of face artifacts in the order of single artifacts, pairs of
    artifacts, clusters of artifacts.

    For further information on face artifact detection and extraction
    see :cite:`fleischmann_shape-based_2024`.

    Parameters
    ----------
    roads : geopandas.GeoDataFrame
        Raw road network data. This input *must* be in a projected coordinate reference
        system and *should* be in meters. All defaults arguments assume meters.
    exclusion_mask : None | geopandas.GeoSeries = None
        Polygons used to determine face artifacts to exclude from returned output.
    predicate : str = 'intersects'
        The spatial predicate used to exclude face artifacts from returned output.
    max_segment_length : float | int = 1
        Additional vertices will be added so that all line segments
        are no longer than this value. Must be greater than 0.
        Used in multiple internal geometric operations.
    min_dangle_length : float | int
        The threshold for determining if linestrings are dangling slivers to be
        removed or not.
    clip_limit : float | int = 2
        Following generation of the Voronoi linework, we clip to fit inside the
        polygon. To ensure we get a space to make proper topological connections
        from the linework to the actual points on the edge of the polygon, we clip
        using a polygon with a negative buffer of ``clip_limit`` or the radius of
        maximum inscribed circle, whichever is smaller.
    simplification_factor : float | int = 2
        The factor by which singles, pairs, and clusters are simplified. The
        ``max_segment_length`` is multiplied by this factor to get the
        simplification epsilon.
    consolidation_tolerance : float | int = 10
        Tolerance passed to node consolidation when generating Voronoi skeletons.
    artifact_threshold : None | float | int = None
        When ``artifact_threshold`` is passed, the computed value from
        ``momepy.FaceArtifacts.threshold`` is not used in favor of the
        given value. This is useful for small networks where artifact
        detection may fail or become unreliable.
    artifact_threshold_fallback : None | float | int = None
        If artifact threshold detection fails, this value is used as a fallback.
    area_threshold_blocks : float | int = 1e5
        This is the first threshold for detecting block-like artifacts whose
        Face Artifact Index (see :cite:`fleischmann_shape-based_2024`) is above
        the value passed in ``artifact_threshold``.
        If a polygon has an area below ``area_threshold_blocks``, *and*
        is of elongated shape (see also ``isoareal_threshold_blocks``),
        *and* touches at least one polygon that has already been classified as artifact,
        then it will be classified as an artifact.
    isoareal_threshold_blocks : float | int = 0.5
        This is the second threshold for detecting block-like artifacts whose
        Face Artifact Index (see :cite:`fleischmann_shape-based_2024`) is above the
        value passed in ``artifact_threshold``. If a polygon has an isoareal quotient
        below ``isoareal_threshold_blocks`` (see ``esda.shape.isoareal_quotient``),
        i.e., if it has an elongated shape; *and* it has a sufficiently small area
        (see also ``area_threshold_blocks``), *and* if it touches at least one
        polygon that has already been detected as an artifact,
        then it will be classified as an artifact.
    area_threshold_circles : float | int = 5e4
        This is the first threshold for detecting circle-like artifacts whose
        Face Artifact Index (see :cite:`fleischmann_shape-based_2024`) is above the
        value passed in ``artifact_threshold``. If a polygon has an area below
        ``area_threshold_circles``, *and* one of the following 2 cases is given:
        (a) the polygon is touched, but not enclosed by polygons already classified
        as artifacts, *and* with an isoperimetric quotient
        (see ``esda.shape.isoperimetric_quotient``)
        above ``isoperimetric_threshold_circles_touching``, i.e., if its shape
        is close to circular; or (b) the polygon is fully enclosed by polygons
        already classified as artifacts, *and* with an isoareal quotient
        above
        ``isoareal_threshold_circles_enclosed``, i.e., if its shape is
        close to circular; then it will be classified as an artifact.
    isoareal_threshold_circles_enclosed : float | int = 0.75
        This is the second threshold for detecting circle-like artifacts whose
        Face Artifact Index (see :cite:`fleischmann_shape-based_2024`) is above the
        value  passed in ``artifact_threshold``. If a polygon has a sufficiently small
        area (see also ``area_threshold_circles``), *and* the polygon is
        fully enclosed by polygons already classified as artifacts,
        *and* its isoareal quotient (see ``esda.shape.isoareal_quotient``)
        is above the value passed to ``isoareal_threshold_circles_enclosed``,
        i.e., if its shape is close to circular;
        then it will be classified as an artifact.
    isoperimetric_threshold_circles_touching : float | int = 0.9
        This is the third threshold for detecting circle-like artifacts whose
        Face Artifact Index (see :cite:`fleischmann_shape-based_2024`)
        is above the value passed in ``artifact_threshold``.
        If a polygon has a sufficiently small area
        (see also ``area_threshold_circles``), *and* the polygon is touched
        by at least one polygon already classified as artifact,
        *and* its isoperimetric quotient (see ``esda.shape.isoperimetric_quotient``)
        is above the value passed to ``isoperimetric_threshold_circles_touching``,
        i.e., if its shape is close to circular;
        then it will be classified as an artifact.
    eps : float = 1e-4
        Tolerance epsilon used in multiple internal geometric operations.
    n_loops : int = 2
        Number of loops through the simplification pipeline. It is recommended to stick
        to the default value and increase it only very conservatively.

    Returns
    -------
    geopandas.GeoDataFrame
        The final, simplified road network line data.

    Notes
    -----
    As is noted above, the input network data must be in a projected coordinate
    reference system and is expected to be in meters. However, it may be possible to
    work with network data projected in feet if all default arguments are adjusted.
    """

    roads = fix_topology(roads, eps=eps)
    # Merge nearby nodes (up to double of distance used in skeleton).
    roads = consolidate_nodes(roads, tolerance=max_segment_length * 2.1)

    # Identify artifacts
    artifacts, threshold = get_artifacts(
        roads,
        exclusion_mask=exclusion_mask,
        predicate=predicate,
        threshold=artifact_threshold,
        threshold_fallback=artifact_threshold_fallback,
        area_threshold_blocks=area_threshold_blocks,
        isoareal_threshold_blocks=isoareal_threshold_blocks,
        area_threshold_circles=area_threshold_circles,
        isoareal_threshold_circles_enclosed=isoareal_threshold_circles_enclosed,
        isoperimetric_threshold_circles_touching=isoperimetric_threshold_circles_touching,
    )

    # Loop 1
    new_roads = neatify_loop(
        roads,
        artifacts,
        max_segment_length=max_segment_length,
        min_dangle_length=min_dangle_length,
        clip_limit=clip_limit,
        simplification_factor=simplification_factor,
        consolidation_tolerance=consolidation_tolerance,
        eps=eps,
    )

    # This is potentially fixing some minor erroneous edges coming from Voronoi
    new_roads = induce_nodes(new_roads, eps=eps)
    new_roads = new_roads[~new_roads.geometry.normalize().duplicated()].copy()

    for _ in range(2, n_loops + 1):
        # Identify artifacts based on the first loop network
        artifacts, _ = get_artifacts(
            new_roads,
            threshold=threshold,
            threshold_fallback=artifact_threshold_fallback,
            area_threshold_blocks=area_threshold_blocks,
            isoareal_threshold_blocks=isoareal_threshold_blocks,
            area_threshold_circles=area_threshold_circles,
            isoareal_threshold_circles_enclosed=isoareal_threshold_circles_enclosed,
            isoperimetric_threshold_circles_touching=isoperimetric_threshold_circles_touching,
            exclusion_mask=exclusion_mask,
            predicate=predicate,
        )

        new_roads = neatify_loop(
            new_roads,
            artifacts,
            max_segment_length=max_segment_length,
            min_dangle_length=min_dangle_length,
            clip_limit=clip_limit,
            simplification_factor=simplification_factor,
            consolidation_tolerance=consolidation_tolerance,
            eps=eps,
        )

        # This is potentially fixing some minor erroneous edges coming from Voronoi
        new_roads = induce_nodes(new_roads, eps=eps)
        new_roads = new_roads[~new_roads.geometry.normalize().duplicated()].copy()

    return new_roads


def neatify_loop(
    roads: gpd.GeoDataFrame,
    artifacts: gpd.GeoDataFrame,
    *,
    max_segment_length: float | int = 1,
    min_dangle_length: float | int = 20,
    clip_limit: float | int = 2,
    simplification_factor: float | int = 2,
    consolidation_tolerance: float | int = 10,
    eps: float = 1e-4,
) -> gpd.GeoDataFrame:
    """Perform an iteration of the simplification procedure which includes:
        1. Removal of false nodes
        2. Artifact classification
        3. Simplifying artifacts:
            - Single artifacts
            - Pairs of artifacts
            - Clusters of artifacts

    Parameters
    ----------
    roads : geopandas.GeoDataFrame
        Raw road network data.
    artifacts : geopandas.GeoDataFrame
        Face artifact polygons.
    max_segment_length : float | int = 1
        Additional vertices will be added so that all line segments
        are no longer than this value. Must be greater than 0.
        Used in multiple internal geometric operations.
    min_dangle_length : float | int = 20
        The threshold for determining if linestrings are dangling slivers to be
        removed or not.
    clip_limit : float | int = 2
        Following generation of the Voronoi linework, we clip to fit inside the
        polygon. To ensure we get a space to make proper topological connections
        from the linework to the actual points on the edge of the polygon, we clip
        using a polygon with a negative buffer of ``clip_limit`` or the radius of
        maximum inscribed circle, whichever is smaller.
    simplification_factor : float | int = 2
        The factor by which singles, pairs, and clusters are simplified. The
        ``max_segment_length`` is multiplied by this factor to get the
        simplification epsilon.
    consolidation_tolerance : float | int = 10
        Tolerance passed to node consolidation when generating Voronoi skeletons.
    eps : float = 1e-4
        Tolerance epsilon used in multiple internal geometric operations.

    Returns
    -------
    geopandas.GeoDataFrame
        The road network line data following 1 iteration of simplification.
    """

    # Remove edges fully within the artifact (dangles).
    _, r_idx = roads.sindex.query(artifacts.geometry, predicate="contains")
    # Dropping may lead to new false nodes – drop those
    roads = remove_interstitial_nodes(roads.drop(roads.index[r_idx]))

    # Filter singleton artifacts
    rook = graph.Graph.build_contiguity(artifacts, rook=True)

    # Keep only those artifacts which occur as isolates,
    # e.g. artifacts that are not part of a larger intersection
    singles = artifacts.loc[artifacts.index.intersection(rook.isolates)].copy()

    # Filter doubles
    artifacts["comp"] = rook.component_labels
    counts = artifacts["comp"].value_counts()
    doubles = artifacts.loc[artifacts["comp"].isin(counts[counts == 2].index)].copy()

    # Filter clusters
    clusters = artifacts.loc[artifacts["comp"].isin(counts[counts > 2].index)].copy()

    if not singles.empty:
        # NOTE: this drops attributes
        roads = neatify_singletons(
            singles,
            roads,
            max_segment_length=max_segment_length,
            simplification_factor=simplification_factor,
            consolidation_tolerance=consolidation_tolerance,
        )
    if not doubles.empty:
        roads = neatify_pairs(
            doubles,
            roads,
            max_segment_length=max_segment_length,
            min_dangle_length=min_dangle_length,
            clip_limit=clip_limit,
            simplification_factor=simplification_factor,
            consolidation_tolerance=consolidation_tolerance,
        )
    if not clusters.empty:
        roads = neatify_clusters(
            clusters,
            roads,
            max_segment_length=max_segment_length,
            simplification_factor=simplification_factor,
            eps=eps,
            min_dangle_length=min_dangle_length,
            consolidation_tolerance=consolidation_tolerance,
        )

    if "coins_group" in roads.columns:
        roads = roads.drop(columns=[c for c in roads.columns if c.startswith("coins_")])
    return roads<|MERGE_RESOLUTION|>--- conflicted
+++ resolved
@@ -96,7 +96,6 @@
     return artifacts
 
 
-<<<<<<< HEAD
 def classification_sequence(
     roads, artifacts, compute_coins, eps: float = 1e-4, step="singletons"
 ):
@@ -127,10 +126,7 @@
     return nodes, artifacts, roads
 
 
-def simplify_singletons(
-=======
 def neatify_singletons(
->>>>>>> eadf0846
     artifacts: gpd.GeoDataFrame,
     roads: gpd.GeoDataFrame,
     *,
