import logging
import typing
import warnings

import geopandas as gpd
import numpy as np
import pandas as pd
import shapely
from libpysal import graph
from scipy import sparse

from .artifacts import (
    get_artifacts,
    n1_g1_identical,
    nx_gx,
    nx_gx_cluster,
    nx_gx_identical,
)
from .continuity import continuity, get_stroke_info
from .nodes import (
    _nodes_degrees_from_edges,
    _nodes_from_edges,
    _status,
    consolidate_nodes,
    fix_topology,
    induce_nodes,
    remove_interstitial_nodes,
    split,
)

DEBUGGING = False

logger = logging.getLogger(__name__)


def _check_input_crs(streets: gpd.GeoDataFrame, exclusion_mask: gpd.GeoSeries):
    """Ensure input data is in appropriate Coordinate reference systems."""

    streets_crs = streets.crs
    streets_has_crs = streets_crs is not None

    if not streets_has_crs:
        warnings.warn(
            (
                "The input `streets` data does not have an assigned "
                "coordinate reference system. Assuming a projected CRS in meters."
            ),
            category=UserWarning,
            stacklevel=2,
        )

    else:
        if not streets_crs.is_projected:
            raise ValueError(
                "The input `streets` data are not in a projected "
                "coordinate reference system. Reproject and rerun."
            )

        if streets_crs.axis_info[0].unit_name != "metre":
            warnings.warn(
                (
                    "The input `streets` data coordinate reference system is projected "
                    "but not in meters. All `neatnet` defaults assume meters. "
                    "Either reproject and rerun or proceed with caution."
                ),
                category=UserWarning,
                stacklevel=2,
            )

    if exclusion_mask is not None and exclusion_mask.crs != streets_crs:
        raise ValueError(
            "The input `streets` and `exclusion_mask` data are in "
            "different coordinate reference systems. Reproject and rerun."
        )


def _link_nodes_artifacts(
    step: str,
    streets: gpd.GeoDataFrame,
    artifacts: gpd.GeoDataFrame,
    eps: None | float,
) -> tuple[gpd.GeoDataFrame, gpd.GeoDataFrame]:
    """Helper to prep nodes & artifacts when simplifying singletons & pairs."""

    # Get nodes from the network
    nodes = _nodes_degrees_from_edges(streets.geometry)

    if step == "singletons":
        node_geom = nodes.geometry
        sindex_kwargs = {"predicate": "dwithin", "distance": eps}
    else:
        node_geom = nodes.buffer(0.1)
        sindex_kwargs = {"predicate": "intersects"}

    # Link nodes to artifacts
    node_idx, artifact_idx = artifacts.sindex.query(node_geom, **sindex_kwargs)

    intersects = sparse.coo_array(
        ([True] * len(node_idx), (node_idx, artifact_idx)),
        shape=(len(nodes), len(artifacts)),
        dtype=np.bool_,
    )

    # Compute number of nodes per artifact
    artifacts["node_count"] = intersects.sum(axis=0)

    return nodes, artifacts


def _classify_strokes(
    artifacts: gpd.GeoDataFrame, streets: gpd.GeoDataFrame
) -> gpd.GeoDataFrame:
    """Classify artifacts with ``{C,E,S}`` typology."""

    strokes, c_, e_, s_ = get_stroke_info(artifacts, streets)

    artifacts["stroke_count"] = strokes
    artifacts["C"] = c_
    artifacts["E"] = e_
    artifacts["S"] = s_

    return artifacts


def _identify_non_planar(
    artifacts: gpd.GeoDataFrame, streets: gpd.GeoDataFrame
) -> gpd.GeoDataFrame:
    """Filter artifacts caused by non-planar intersections."""

    # Note from within `neatify_singletons()`
    # TODO: This is not perfect.
    # TODO: Some 3CC artifacts were non-planar but not captured here.

    artifacts["non_planar"] = artifacts["stroke_count"] > artifacts["node_count"]
    a_idx, r_idx = streets.sindex.query(
        artifacts.geometry.boundary, predicate="overlaps"
    )
    artifacts.iloc[np.unique(a_idx), artifacts.columns.get_loc("non_planar")] = True

    return artifacts


def neatify_singletons(
    artifacts: gpd.GeoDataFrame,
    streets: gpd.GeoDataFrame,
    *,
    max_segment_length: float | int = 1,
    compute_coins: bool = True,
    min_dangle_length: float | int = 10,
    eps: float = 1e-4,
    clip_limit: float | int = 2,
    simplification_factor: float | int = 2,
    consolidation_tolerance: float | int = 10,
) -> gpd.GeoDataFrame:
    """Simplification of singleton face artifacts – the first simplification step in
    the procedure detailed in ``simplify.neatify_loop()``.

    This process extracts nodes from network edges before computing and labeling
    face artifacts with a ``{C, E, S}`` typology through ``momepy.COINS`` via the
    constituent street geometries.

    Next, each artifact is iterated over and constituent line geometries are either
    dropped or added in the following order of typologies:

        1. 1 node and 1 continuity group
        2. more than 1 node and 1 or more identical continuity groups
        3. 2 or more nodes and 2 or more continuity groups

    Non-planar geometries are ignored.

    Parameters
    ----------
    artifacts : geopandas.GeoDataFrame
        Face artifact polygons.
    streets : geopandas.GeoDataFrame
        Preprocessed street network data.
    max_segment_length : float | int = 1
        Additional nodes will be added so that all line segments
        are no longer than this value. Must be greater than 0.
        Used in multiple internal geometric operations.
    compute_coins : bool = True
        Flag for computing and labeling artifacts with a ``{C, E, S}`` typology through
        ``momepy.COINS`` via the constituent street geometries.
    min_dangle_length : float | int = 10
        The threshold for determining if linestrings are dangling slivers to be
        removed or not.
    eps : float = 1e-4
        Tolerance epsilon used in multiple internal geometric operations.
    clip_limit : float | int = 2
        Following generation of the Voronoi linework, we clip to fit inside the
        polygon. To ensure we get a space to make proper topological connections
        from the linework to the actual points on the edge of the polygon, we clip
        using a polygon with a negative buffer of ``clip_limit`` or the radius of
        maximum inscribed circle, whichever is smaller.
    simplification_factor : float | int = 2
        The factor by which singles, pairs, and clusters are simplified. The
        ``max_segment_length`` is multiplied by this factor to get the
        simplification epsilon.
    consolidation_tolerance : float | int = 10
        Tolerance passed to node consolidation when generating Voronoi skeletons.

    Returns
    -------
    geopandas.GeoDataFrame
        The street network line data following the singleton procedure.
    """

    # Extract network nodes and relate to artifacts
    nodes, artifacts = _link_nodes_artifacts("singletons", streets, artifacts, eps)

    # Compute number of stroke groups per artifact
    if compute_coins:
        streets, _ = continuity(streets)
    artifacts = _classify_strokes(artifacts, streets)

    # Filter artifacts caused by non-planar intersections
    artifacts = _identify_non_planar(artifacts, streets)

    # Count intersititial nodes (primes)
    _prime_count = artifacts["node_count"] - artifacts[["C", "E", "S"]].sum(axis=1)
    artifacts["interstitial_nodes"] = _prime_count

    # Define the type label
    ces_type = []
    for x in artifacts[["node_count", "C", "E", "S"]].itertuples():
        ces_type.append(f"{x.node_count}{'C' * x.C}{'E' * x.E}{'S' * x.S}")
    artifacts["ces_type"] = ces_type

    # Collect changes
    to_drop: list[int] = []
    to_add: list[int] = []
    split_points: list[shapely.Point] = []

    # Isolate planar artifacts
    planar = artifacts[~artifacts["non_planar"]].copy()
    planar["buffered"] = planar.buffer(eps)
    if artifacts["non_planar"].any():
        logger.debug(f"IGNORING {artifacts.non_planar.sum()} non planar artifacts")

    # Iterate over each singleton planar artifact and simplify based on typology
    for artifact in planar.itertuples():
        n_nodes = artifact.node_count
        n_strokes = artifact.stroke_count
        cestype = artifact.ces_type

        # Get edges relevant for an artifact
        edges = streets.iloc[
            streets.sindex.query(artifact.buffered, predicate="covers")
        ]

        # Dispatch by typology
        try:
            # 1 node and 1 continuity group
            if (n_nodes == 1) and (n_strokes == 1):
                logger.debug("FUNCTION n1_g1_identical")
                n1_g1_identical(
                    edges,
                    to_drop=to_drop,
                    to_add=to_add,
                    geom=artifact.geometry,
                    max_segment_length=max_segment_length,
                    clip_limit=clip_limit,
                )
            # More than 1 node and 1 or more identical continuity groups
            elif (n_nodes > 1) and (len(set(cestype[1:])) == 1):
                logger.debug("FUNCTION nx_gx_identical")
                nx_gx_identical(
                    edges,
                    geom=artifact.geometry,
                    to_add=to_add,
                    to_drop=to_drop,
                    nodes=nodes,
                    angle=75,
                    max_segment_length=max_segment_length,
                    clip_limit=clip_limit,
                    consolidation_tolerance=consolidation_tolerance,
                )
            # 2 or more nodes and 2 or more continuity groups
            elif (n_nodes > 1) and (len(cestype) > 2):
                logger.debug("FUNCTION nx_gx")
                nx_gx(
                    edges,
                    artifact=artifact,
                    to_drop=to_drop,
                    to_add=to_add,
                    split_points=split_points,
                    nodes=nodes,
                    max_segment_length=max_segment_length,
                    clip_limit=clip_limit,
                    min_dangle_length=min_dangle_length,
                    consolidation_tolerance=consolidation_tolerance,
                )
            else:
                logger.debug("NON PLANAR")
        except Exception as e:
            if DEBUGGING:
                raise e
            warnings.warn(
                f"An error occured at location {artifact.geometry.centroid}. "
                f"The artifact has not been simplified. The original message:\n{e}",
                UserWarning,
                stacklevel=2,
            )

    cleaned_streets = streets.drop(to_drop)
    # split lines on new nodes
    cleaned_streets = split(split_points, streets.drop(to_drop), streets.crs)

    if to_add:
        # Create new streets with fixed geometry.
        # Note: ``to_add`` and ``to_drop`` lists shall be global and
        # this step should happen only once, not for every artifact
        _add_merged = gpd.GeoSeries(to_add).line_merge()
        new = gpd.GeoDataFrame(geometry=_add_merged, crs=streets.crs).explode()
        new = new[~new.normalize().duplicated()].copy()
        new["_status"] = "new"
        new.geometry = new.simplify(max_segment_length * simplification_factor)
        new_streets = pd.concat([cleaned_streets, new], ignore_index=True)
        agg: dict[str, str | typing.Callable] = {"_status": _status}
        for c in cleaned_streets.columns.drop(cleaned_streets.active_geometry_name):
            if c != "_status":
                agg[c] = "first"
        non_empties = new_streets[~(new_streets.is_empty | new_streets.geometry.isna())]
        new_streets = remove_interstitial_nodes(non_empties, aggfunc=agg)

        final = new_streets
    else:
        final = cleaned_streets

    if "coins_group" in final.columns:
        final = final.drop(
            columns=[c for c in streets.columns if c.startswith("coins_")]
        )
    return final


def neatify_pairs(
    artifacts: gpd.GeoDataFrame,
    streets: gpd.GeoDataFrame,
    *,
    max_segment_length: float | int = 1,
    min_dangle_length: float | int = 20,
    clip_limit: float | int = 2,
    simplification_factor: float | int = 2,
    consolidation_tolerance: float | int = 10,
) -> gpd.GeoDataFrame:
    """Simplification of pairs of face artifacts – the second simplification step in
    the procedure detailed in ``simplify.neatify_loop()``.

    This process extracts nodes from network edges before identifying non-planarity
    and cluster information.

    If paired artifacts are present we further classify them as grouped by
    first vs. last instance of duplicated component label, and whether
    or not to be simplified with the clustered process.

    Finally, simplification is performed based on the following order of typologies:
        1. Singletons – merged pairs & first instance (w/o COINS)
        2. Singletons – Second instance – w/ COINS
        3. Clusters

    Parameters
    ----------
    artifacts : geopandas.GeoDataFrame
        Face artifact polygons.
    streets : geopandas.GeoDataFrame
        Preprocessed street network data.
    max_segment_length : float | int = 1
        Additional vertices will be added so that all line segments
        are no longer than this value. Must be greater than 0.
        Used in multiple internal geometric operations.
    min_dangle_length : float | int = 20
        The threshold for determining if linestrings are dangling slivers to be
        removed or not.
    clip_limit : float | int = 2
        Following generation of the Voronoi linework, we clip to fit inside the
        polygon. To ensure we get a space to make proper topological connections
        from the linework to the actual points on the edge of the polygon, we clip
        using a polygon with a negative buffer of ``clip_limit`` or the radius of
        maximum inscribed circle, whichever is smaller.
    simplification_factor : float | int = 2
        The factor by which singles, pairs, and clusters are simplified. The
        ``max_segment_length`` is multiplied by this factor to get the
        simplification epsilon.
    consolidation_tolerance : float | int = 10
        Tolerance passed to node consolidation when generating Voronoi skeletons.

    Returns
    -------
    geopandas.GeoDataFrame
        The street network line data following the pairs procedure.
    """

    # Extract network nodes and relate to artifacts
    nodes, artifacts = _link_nodes_artifacts("pairs", streets, artifacts, None)

    # Compute number of stroke groups per artifact
    streets, _ = continuity(streets)
    artifacts = _classify_strokes(artifacts, streets)

    # Filter artifacts caused by non-planar intersections
    artifacts = _identify_non_planar(artifacts, streets)

    # Identify non-planar clusters
    _id_np = lambda x: sum(artifacts.loc[artifacts["comp"] == x.comp]["non_planar"])  # noqa: E731
    artifacts["non_planar_cluster"] = artifacts.apply(_id_np, axis=1)
    # Subset non-planar clusters and planar artifacts
    np_clusters = artifacts[artifacts.non_planar_cluster > 0]
    artifacts_planar = artifacts[artifacts.non_planar_cluster == 0]

    # Isolate planar artifacts
    _planar_grouped = artifacts_planar.groupby("comp")[artifacts_planar.columns]
    _solutions = _planar_grouped.apply(get_solution, streets=streets)
    artifacts_w_info = artifacts.merge(_solutions, left_on="comp", right_index=True)

    # Isolate non-planar clusters of value 2 – e.g., artifact under highway
    _np_clust_2 = np_clusters["non_planar_cluster"] == 2
    artifacts_under_np = np_clusters[_np_clust_2].dissolve("comp", as_index=False)

    # Determine typology dispatch if artifacts are present
    if not artifacts_w_info.empty:
        agg = {
            "coins_group": "first",
            "coins_end": lambda x: x.any(),
            "_status": _status,
        }
        for c in streets.columns.drop(
            [streets.active_geometry_name, "coins_count"], errors="ignore"
        ):
            if c not in agg:
                agg[c] = "first"

        sol_drop = "solution == 'drop_interline'"
        sol_iter = "solution == 'iterate'"

        # Determine artifacts and street edges to drop
        _to_drop = artifacts_w_info.drop_duplicates("comp").query(sol_drop).drop_id
        _drop_streets = streets.drop(_to_drop.dropna().values)

        # Re-run node cleaning on subset of fresh street edges
        streets_cleaned = remove_interstitial_nodes(
            _drop_streets,
            aggfunc=agg,
        )

        # Isolate drops to create merged pairs
        merged_pairs = artifacts_w_info.query(sol_drop).dissolve("comp", as_index=False)

        # Sort artifacts by their node count low-to-high
        sorted_node_count = artifacts_w_info.sort_values("node_count", ascending=False)

        # Isolate artifacts to process as singletons – first instance
        _1st = sorted_node_count.query(sol_iter).drop_duplicates("comp", keep="first")
        _planar_clusters = np_clusters[~np_clusters["non_planar"]]
        _1st = pd.concat([_1st, _planar_clusters], ignore_index=True)

        # Isolate artifacts to process as singletons – last instance
        _2nd = sorted_node_count.query(sol_iter).drop_duplicates("comp", keep="last")

        # Isolate artifacts to process as clusters
        for_skeleton = artifacts_w_info.query("solution == 'skeleton'")

    # Otherwise instantiate artifact containers as empty
    else:
        merged_pairs = pd.DataFrame()
        _1st = pd.DataFrame()
        _2nd = pd.DataFrame()
        for_skeleton = pd.DataFrame()
        streets_cleaned = streets

    # Generate counts of COINs groups for edges
    coins_count = (
        streets_cleaned.groupby("coins_group", as_index=False)
        .geometry.count()
        .rename(columns={"geometry": "coins_count"})
    )
    streets_cleaned = streets_cleaned.merge(coins_count, on="coins_group", how="left")

    # Add under non-planars to cluster dispatcher
    if not artifacts_under_np.empty:
        for_skeleton = pd.concat([for_skeleton, artifacts_under_np])

    # Dispatch singleton simplifier
    if not merged_pairs.empty or not _1st.empty:
        # Merged pairs & first instance – w/o COINS
        streets_cleaned = neatify_singletons(
            pd.concat([merged_pairs, _1st]),
            streets_cleaned,
            max_segment_length=max_segment_length,
            clip_limit=clip_limit,
            compute_coins=False,
            min_dangle_length=min_dangle_length,
            simplification_factor=simplification_factor,
            consolidation_tolerance=consolidation_tolerance,
        )
        # Second instance – w/ COINS
        if not _2nd.empty:
            streets_cleaned = neatify_singletons(
                _2nd,
                streets_cleaned,
                max_segment_length=max_segment_length,
                clip_limit=clip_limit,
                compute_coins=True,
                min_dangle_length=min_dangle_length,
                simplification_factor=simplification_factor,
                consolidation_tolerance=consolidation_tolerance,
            )

    # Dispatch cluster simplifier
    if not for_skeleton.empty:
        streets_cleaned = neatify_clusters(
            for_skeleton,
            streets_cleaned,
            max_segment_length=max_segment_length,
            simplification_factor=simplification_factor,
            min_dangle_length=min_dangle_length,
            consolidation_tolerance=consolidation_tolerance,
        )

    return streets_cleaned


def neatify_clusters(
    artifacts: gpd.GeoDataFrame,
    streets: gpd.GeoDataFrame,
    *,
    max_segment_length: float | int = 1,
    eps: float = 1e-4,
    simplification_factor: float | int = 2,
    min_dangle_length: float | int = 20,
    consolidation_tolerance: float | int = 10,
) -> gpd.GeoDataFrame:
    """Simplification of clusters of face artifacts – the third simplification step in
    the procedure detailed in ``simplify.neatify_loop()``.

    This process extracts nodes from network edges before iterating over each
    cluster artifact and performing simplification.

    Parameters
    ----------
    artifacts : geopandas.GeoDataFrame
        Face artifact polygons.
    streets : geopandas.GeoDataFrame
        Preprocessed street network data.
    max_segment_length : float | int = 1
        Additional vertices will be added so that all line segments
        are no longer than this value. Must be greater than 0.
        Used in multiple internal geometric operations.
    eps : float = 1e-4
        Tolerance epsilon used in multiple internal geometric operations.
    simplification_factor : float | int = 2
        The factor by which singles, pairs, and clusters are simplified. The
        ``max_segment_length`` is multiplied by this factor to get the
        simplification epsilon.
    min_dangle_length : float | int = 20
        The threshold for determining if linestrings are dangling slivers to be
        removed or not.
    consolidation_tolerance : float | int = 10
        Tolerance passed to node consolidation when generating Voronoi skeletons.

    Returns
    -------
    geopandas.GeoDataFrame
        The street network line data following the clusters procedure.
    """

    # Get nodes from the network
    nodes = gpd.GeoSeries(_nodes_from_edges(streets.geometry))

    # Collect changes
    to_drop: list[int] = []
    to_add: list[int] = []

    for _, artifact in artifacts.groupby("comp"):
        # Get artifact cluster polygon
        cluster_geom = artifact.union_all()
        # Get edges relevant for an artifact
        edges = streets.iloc[
            streets.sindex.query(cluster_geom, predicate="intersects")
        ].copy()

        # Clusters of 2 or more nodes and 2 or more continuity groups
        nx_gx_cluster(
            edges=edges,
            cluster_geom=cluster_geom,
            nodes=nodes,
            to_drop=to_drop,
            to_add=to_add,
            eps=eps,
            max_segment_length=max_segment_length,
            min_dangle_length=min_dangle_length,
            consolidation_tolerance=consolidation_tolerance,
        )

    cleaned_streets = streets.drop(to_drop)

    # Create new street with fixed geometry.
    # Note: ``to_add`` and ``to_drop`` lists shall be global and
    # this step should happen only once, not for every artifact
    new = gpd.GeoDataFrame(geometry=to_add, crs=streets.crs)
    new["_status"] = "new"
    new["geometry"] = new.line_merge().simplify(
        max_segment_length * simplification_factor
    )
    new_streets = pd.concat([cleaned_streets, new], ignore_index=True).explode()
    agg: dict[str, str | typing.Callable] = {"_status": _status}
    for c in new_streets.columns.drop(new_streets.active_geometry_name):
        if c != "_status":
            agg[c] = "first"
    new_streets = remove_interstitial_nodes(
        new_streets[~new_streets.is_empty], aggfunc=agg
    ).drop_duplicates("geometry")

    return new_streets


def get_type(edges: gpd.GeoDataFrame, shared_edge: int) -> str:
    """Classify artifact edges according to the ``{C, E, S}``
    schema when considering solutions for pairs of artifacts.

    Parameters
    ----------
    edges : geopandas.GeoDataFrame
        Artifact edges in consideration.
    shared_edge : int
        The index location of the shared edge of the pair.

    Returns
    -------
    str
        Classification for an edge in ``{C, E, S}``.
    """

    if (  # Roundabout special case
        edges["coins_group"].nunique() == 1
        and edges.shape[0] == edges["coins_count"].iloc[0]
    ):
        return "S"

    all_ends = edges[edges["coins_end"]]
    mains = edges[~edges["coins_group"].isin(all_ends["coins_group"])]
    shared = edges.loc[shared_edge]

    if shared_edge in mains.index:
        return "C"

    if shared["coins_count"] == (edges["coins_group"] == shared["coins_group"]).sum():
        return "S"

    return "E"


def get_solution(group: gpd.GeoDataFrame, streets: gpd.GeoDataFrame) -> pd.Series:
    """Determine the solution for paired planar artifacts.

    Parameters
    ----------
    group : geopandas.GeoDataFrame
        Dissolved group of connected planar artifacts.
    streets : geopandas.GeoDataFrame
        Street network data.

    Returns
    -------
    pandas.Series
        The determined solution and edge to drop.
    """

    def _relate(loc: int) -> tuple[gpd.GeoDataFrame, gpd.GeoDataFrame]:
        """Isolate intersecting & covering street geometries."""
        _geom = group.geometry.iloc[loc]
        _streets = streets.iloc[streets.sindex.query(_geom, predicate="intersects")]
        _covers = _streets.iloc[_streets.sindex.query(_geom, predicate="covers")]
        return _streets, _covers

    cluster_geom = group.union_all()

    streets_a, covers_a = _relate(0)
    streets_b, covers_b = _relate(1)

    # Find the street segment that is contained within the cluster geometry
    shared = streets.index[streets.sindex.query(cluster_geom, predicate="contains")]

    if shared.empty or covers_a.empty or covers_b.empty:
        return pd.Series({"solution": "non_planar", "drop_id": None})

    shared = shared.item()

    if (np.invert(streets_b.index.isin(covers_a.index)).sum() == 1) or (
        np.invert(streets_a.index.isin(covers_b.index)).sum() == 1
    ):
        return pd.Series({"solution": "drop_interline", "drop_id": shared})

    seen_by_a = get_type(covers_a, shared)
    seen_by_b = get_type(covers_b, shared)

    if seen_by_a == "C" and seen_by_b == "C":
        return pd.Series({"solution": "iterate", "drop_id": shared})

    if seen_by_a == seen_by_b:
        return pd.Series({"solution": "drop_interline", "drop_id": shared})

    return pd.Series({"solution": "skeleton", "drop_id": shared})


def neatify(
    streets: gpd.GeoDataFrame,
    *,
    exclusion_mask: None | gpd.GeoSeries = None,
    predicate: str = "intersects",
    max_segment_length: float | int = 1,
    min_dangle_length: float | int = 20,
    clip_limit: float | int = 2,
    simplification_factor: float | int = 2,
    consolidation_tolerance: float | int = 10,
    artifact_threshold: None | float | int = None,
    artifact_threshold_fallback: float | int = 7,
    area_threshold_blocks: float | int = 1e5,
    isoareal_threshold_blocks: float | int = 0.5,
    area_threshold_circles: float | int = 5e4,
    isoareal_threshold_circles_enclosed: float | int = 0.75,
    isoperimetric_threshold_circles_touching: float | int = 0.9,
    eps: float = 1e-4,
    n_loops: int = 2,
) -> gpd.GeoDataFrame:
    """Top-level workflow for simplifying street networks. The input raw street network
    data, which must be in a projected coordinate reference system and is expected to be
    in meters, is first preprocessed (topological corrections & node consolidation)
    before two iterations of artifact detection and simplification.

    Each iteration of the simplification procedure which includes (1.) the removal
    of false nodes; (2.) face artifact classification; and (3.) the line-based
    simplification of face artifacts in the order of single artifacts, pairs of
    artifacts, clusters of artifacts.

    For further information on face artifact detection and extraction
    see :cite:`fleischmann_shape-based_2024`.

    This algorithm is designed for use with only "street" network geometries as input.
    While passing in other types of pathing (e.g., sidewalks, canals) will likely yield
    valid geometric results, that behavior is untested.

    Parameters
    ----------
    streets : geopandas.GeoDataFrame
        Raw street network data. This input *must* be in a projected coordinate
        reference system and *should* be in meters. All defaults arguments assume
        meters. The internal algorithm is designed for use with street network
        geometries, not  other types of pathing (e.g., sidewalks, canals), which
        should be filtered out.
    exclusion_mask : None | geopandas.GeoSeries = None
        Geometries used to determine face artifacts to exclude from returned output.
    predicate : str = 'intersects'
        The spatial predicate used to exclude face artifacts from returned output.
    max_segment_length : float | int = 1
        Additional vertices will be added so that all line segments
        are no longer than this value. Must be greater than 0.
        Used in multiple internal geometric operations.
    min_dangle_length : float | int
        The threshold for determining if linestrings are dangling slivers to be
        removed or not.
    clip_limit : float | int = 2
        Following generation of the Voronoi linework, we clip to fit inside the
        polygon. To ensure we get a space to make proper topological connections
        from the linework to the actual points on the edge of the polygon, we clip
        using a polygon with a negative buffer of ``clip_limit`` or the radius of
        maximum inscribed circle, whichever is smaller.
    simplification_factor : float | int = 2
        The factor by which singles, pairs, and clusters are simplified. The
        ``max_segment_length`` is multiplied by this factor to get the
        simplification epsilon.
    consolidation_tolerance : float | int = 10
        Tolerance passed to node consolidation when generating Voronoi skeletons.
    artifact_threshold : None | float | int = None
        When ``artifact_threshold`` is passed, the computed value from
        ``momepy.FaceArtifacts.threshold`` is not used in favor of the
        given value. This is useful for small networks where artifact
        detection may fail or become unreliable.
    artifact_threshold_fallback : float | int = 7
        If artifact threshold detection fails, this value is used as a fallback.
    area_threshold_blocks : float | int = 1e5
        This is the first threshold for detecting block-like artifacts whose
        Face Artifact Index (see :cite:`fleischmann_shape-based_2024`) is above
        the value passed in ``artifact_threshold``.
        If a polygon has an area below ``area_threshold_blocks``, *and*
        is of elongated shape (see also ``isoareal_threshold_blocks``),
        *and* touches at least one polygon that has already been classified as artifact,
        then it will be classified as an artifact.
    isoareal_threshold_blocks : float | int = 0.5
        This is the second threshold for detecting block-like artifacts whose
        Face Artifact Index (see :cite:`fleischmann_shape-based_2024`) is above the
        value passed in ``artifact_threshold``. If a polygon has an isoareal quotient
        below ``isoareal_threshold_blocks`` (see ``esda.shape.isoareal_quotient``),
        i.e., if it has an elongated shape; *and* it has a sufficiently small area
        (see also ``area_threshold_blocks``), *and* if it touches at least one
        polygon that has already been detected as an artifact,
        then it will be classified as an artifact.
    area_threshold_circles : float | int = 5e4
        This is the first threshold for detecting circle-like artifacts whose
        Face Artifact Index (see :cite:`fleischmann_shape-based_2024`) is above the
        value passed in ``artifact_threshold``. If a polygon has an area below
        ``area_threshold_circles``, *and* one of the following 2 cases is given:
        (a) the polygon is touched, but not enclosed by polygons already classified
        as artifacts, *and* with an isoperimetric quotient
        (see ``esda.shape.isoperimetric_quotient``)
        above ``isoperimetric_threshold_circles_touching``, i.e., if its shape
        is close to circular; or (b) the polygon is fully enclosed by polygons
        already classified as artifacts, *and* with an isoareal quotient
        above
        ``isoareal_threshold_circles_enclosed``, i.e., if its shape is
        close to circular; then it will be classified as an artifact.
    isoareal_threshold_circles_enclosed : float | int = 0.75
        This is the second threshold for detecting circle-like artifacts whose
        Face Artifact Index (see :cite:`fleischmann_shape-based_2024`) is above the
        value  passed in ``artifact_threshold``. If a polygon has a sufficiently small
        area (see also ``area_threshold_circles``), *and* the polygon is
        fully enclosed by polygons already classified as artifacts,
        *and* its isoareal quotient (see ``esda.shape.isoareal_quotient``)
        is above the value passed to ``isoareal_threshold_circles_enclosed``,
        i.e., if its shape is close to circular;
        then it will be classified as an artifact.
    isoperimetric_threshold_circles_touching : float | int = 0.9
        This is the third threshold for detecting circle-like artifacts whose
        Face Artifact Index (see :cite:`fleischmann_shape-based_2024`)
        is above the value passed in ``artifact_threshold``.
        If a polygon has a sufficiently small area
        (see also ``area_threshold_circles``), *and* the polygon is touched
        by at least one polygon already classified as artifact,
        *and* its isoperimetric quotient (see ``esda.shape.isoperimetric_quotient``)
        is above the value passed to ``isoperimetric_threshold_circles_touching``,
        i.e., if its shape is close to circular;
        then it will be classified as an artifact.
    eps : float = 1e-4
        Tolerance epsilon used in multiple internal geometric operations.
    n_loops : int = 2
        Number of loops through the simplification pipeline. It is recommended to stick
        to the default value and increase it only very conservatively.

    Returns
    -------
    geopandas.GeoDataFrame
        The final, simplified street network line data.

    Notes
    -----
    As is noted above, the input network data must be in a projected coordinate
    reference system and is expected to be in meters. However, it may be possible to
    work with network data projected in feet if all default arguments are adjusted.
    """

<<<<<<< HEAD
    streets = fix_topology(streets, eps=eps)
=======
    _check_input_crs(roads, exclusion_mask)

    roads = fix_topology(roads, eps=eps)
>>>>>>> e750fd3d
    # Merge nearby nodes (up to double of distance used in skeleton).
    streets = consolidate_nodes(streets, tolerance=max_segment_length * 2.1)

    # Identify artifacts
    artifacts, threshold = get_artifacts(
        streets,
        exclusion_mask=exclusion_mask,
        predicate=predicate,
        threshold=artifact_threshold,
        threshold_fallback=artifact_threshold_fallback,
        area_threshold_blocks=area_threshold_blocks,
        isoareal_threshold_blocks=isoareal_threshold_blocks,
        area_threshold_circles=area_threshold_circles,
        isoareal_threshold_circles_enclosed=isoareal_threshold_circles_enclosed,
        isoperimetric_threshold_circles_touching=isoperimetric_threshold_circles_touching,
    )

    # Loop 1
    new_streets = neatify_loop(
        streets,
        artifacts,
        max_segment_length=max_segment_length,
        min_dangle_length=min_dangle_length,
        clip_limit=clip_limit,
        simplification_factor=simplification_factor,
        consolidation_tolerance=consolidation_tolerance,
        eps=eps,
    )

    # This is potentially fixing some minor erroneous edges coming from Voronoi
    new_streets = induce_nodes(new_streets, eps=eps)
    new_streets = new_streets[~new_streets.geometry.normalize().duplicated()].copy()

    for _ in range(2, n_loops + 1):
        # Identify artifacts based on the first loop network
        artifacts, _ = get_artifacts(
            new_streets,
            threshold=threshold,
            threshold_fallback=artifact_threshold_fallback,
            area_threshold_blocks=area_threshold_blocks,
            isoareal_threshold_blocks=isoareal_threshold_blocks,
            area_threshold_circles=area_threshold_circles,
            isoareal_threshold_circles_enclosed=isoareal_threshold_circles_enclosed,
            isoperimetric_threshold_circles_touching=isoperimetric_threshold_circles_touching,
            exclusion_mask=exclusion_mask,
            predicate=predicate,
        )

        new_streets = neatify_loop(
            new_streets,
            artifacts,
            max_segment_length=max_segment_length,
            min_dangle_length=min_dangle_length,
            clip_limit=clip_limit,
            simplification_factor=simplification_factor,
            consolidation_tolerance=consolidation_tolerance,
            eps=eps,
        )

        # This is potentially fixing some minor erroneous edges coming from Voronoi
        new_streets = induce_nodes(new_streets, eps=eps)
        new_streets = new_streets[~new_streets.geometry.normalize().duplicated()].copy()

    return new_streets


def neatify_loop(
    streets: gpd.GeoDataFrame,
    artifacts: gpd.GeoDataFrame,
    *,
    max_segment_length: float | int = 1,
    min_dangle_length: float | int = 20,
    clip_limit: float | int = 2,
    simplification_factor: float | int = 2,
    consolidation_tolerance: float | int = 10,
    eps: float = 1e-4,
) -> gpd.GeoDataFrame:
    """Perform an iteration of the simplification procedure which includes:
        1. Removal of false nodes
        2. Artifact classification
        3. Simplifying artifacts:
            - Single artifacts
            - Pairs of artifacts
            - Clusters of artifacts

    Parameters
    ----------
    streets : geopandas.GeoDataFrame
        Raw street network data.
    artifacts : geopandas.GeoDataFrame
        Face artifact polygons.
    max_segment_length : float | int = 1
        Additional vertices will be added so that all line segments
        are no longer than this value. Must be greater than 0.
        Used in multiple internal geometric operations.
    min_dangle_length : float | int = 20
        The threshold for determining if linestrings are dangling slivers to be
        removed or not.
    clip_limit : float | int = 2
        Following generation of the Voronoi linework, we clip to fit inside the
        polygon. To ensure we get a space to make proper topological connections
        from the linework to the actual points on the edge of the polygon, we clip
        using a polygon with a negative buffer of ``clip_limit`` or the radius of
        maximum inscribed circle, whichever is smaller.
    simplification_factor : float | int = 2
        The factor by which singles, pairs, and clusters are simplified. The
        ``max_segment_length`` is multiplied by this factor to get the
        simplification epsilon.
    consolidation_tolerance : float | int = 10
        Tolerance passed to node consolidation when generating Voronoi skeletons.
    eps : float = 1e-4
        Tolerance epsilon used in multiple internal geometric operations.

    Returns
    -------
    geopandas.GeoDataFrame
        The street network line data following 1 iteration of simplification.
    """

    # Remove edges fully within the artifact (dangles).
    _, r_idx = streets.sindex.query(artifacts.geometry, predicate="contains")
    # Dropping may lead to new false nodes – drop those
    streets = remove_interstitial_nodes(streets.drop(streets.index[r_idx]))

    # Filter singleton artifacts
    rook = graph.Graph.build_contiguity(artifacts, rook=True)

    # Keep only those artifacts which occur as isolates,
    # e.g. artifacts that are not part of a larger intersection
    singles = artifacts.loc[artifacts.index.intersection(rook.isolates)].copy()

    # Filter doubles
    artifacts["comp"] = rook.component_labels
    counts = artifacts["comp"].value_counts()
    doubles = artifacts.loc[artifacts["comp"].isin(counts[counts == 2].index)].copy()

    # Filter clusters
    clusters = artifacts.loc[artifacts["comp"].isin(counts[counts > 2].index)].copy()

    if not singles.empty:
        # NOTE: this drops attributes
        streets = neatify_singletons(
            singles,
            streets,
            max_segment_length=max_segment_length,
            simplification_factor=simplification_factor,
            consolidation_tolerance=consolidation_tolerance,
        )
    if not doubles.empty:
        streets = neatify_pairs(
            doubles,
            streets,
            max_segment_length=max_segment_length,
            min_dangle_length=min_dangle_length,
            clip_limit=clip_limit,
            simplification_factor=simplification_factor,
            consolidation_tolerance=consolidation_tolerance,
        )
    if not clusters.empty:
        streets = neatify_clusters(
            clusters,
            streets,
            max_segment_length=max_segment_length,
            simplification_factor=simplification_factor,
            eps=eps,
            min_dangle_length=min_dangle_length,
            consolidation_tolerance=consolidation_tolerance,
        )

    if "coins_group" in streets.columns:
        streets = streets.drop(
            columns=[c for c in streets.columns if c.startswith("coins_")]
        )
    return streets<|MERGE_RESOLUTION|>--- conflicted
+++ resolved
@@ -848,13 +848,10 @@
     work with network data projected in feet if all default arguments are adjusted.
     """
 
-<<<<<<< HEAD
+    _check_input_crs(streets, exclusion_mask)
+
     streets = fix_topology(streets, eps=eps)
-=======
-    _check_input_crs(roads, exclusion_mask)
-
-    roads = fix_topology(roads, eps=eps)
->>>>>>> e750fd3d
+ 
     # Merge nearby nodes (up to double of distance used in skeleton).
     streets = consolidate_nodes(streets, tolerance=max_segment_length * 2.1)
 
