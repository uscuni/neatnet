--- conflicted
+++ resolved
@@ -62,13 +62,9 @@
     artifacts : geopandas.GeoSeries | geopandas.GeoDataFrame
         Polygons representing the artifacts.
     roads : geopandas.GeoSeries | geopandas.GeoDataFrame
-<<<<<<< HEAD
-        LineStrings representing the road network.
+        LineStrings representing the street network.
     typify : bool = False
         ....
-=======
-        LineStrings representing the street network.
->>>>>>> 84a1dcac
 
     Returns
     -------
