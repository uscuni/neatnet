import logging
import typing
import warnings

import geopandas as gpd
import momepy
import numpy as np
import pandas as pd
import shapely
from esda import shape
from libpysal import graph
from scipy import sparse
from scipy.signal import find_peaks
from scipy.stats import gaussian_kde

from .geometry import (
    _is_within,
    angle_between_two_lines,
    snap_to_targets,
    voronoi_skeleton,
)
from .nodes import weld_edges

logger = logging.getLogger(__name__)


class FaceArtifacts:
    """Identify face artifacts in street networks.

    For a given street network composed of transportation-oriented geometry containing
    features representing things like roundabouts, dual carriegaways and complex
    intersections, identify areas enclosed by geometry that is considered a `face
    artifact` as per :cite:`fleischmann_shape-based_2024`. Face artifacts highlight
    areas with a high likelihood of being of non-morphological (e.g. transporation)
    origin and may require simplification prior morphological analysis. See
    :cite:`fleischmann_shape-based_2024` for more details.

    Parameters
    ----------
    gdf : geopandas.GeoDataFrame
        GeoDataFrame containing street network represented as (Multi)LineString geometry
    index : str, optional
        A type of the shape compacntess index to be used. Available are
        ['circlular_compactness', 'isoperimetric_quotient', 'diameter_ratio'], by
        default "circular_compactness"
    height_mins : float, optional
        Required depth of valleys, by default -np.inf
    height_maxs : float, optional
        Required height of peaks, by default 0.008
    prominence : float, optional
        Required prominence of peaks, by default 0.00075

    Attributes
    ----------
    threshold : float
        Identified threshold between face polygons and face artifacts
    face_artifacts : GeoDataFrame
        A GeoDataFrame of geometries identified as face artifacts
    polygons : GeoDataFrame
        All polygons resulting from polygonization of the input gdf with the
        face_artifact_index
    kde : scipy.stats._kde.gaussian_kde
        Representation of a kernel-density estimate using Gaussian kernels.
    pdf : numpy.ndarray
        Probability density function
    peaks : numpy.ndarray
        locations of peaks in pdf
    valleys : numpy.ndarray
        locations of valleys in pdf

    Examples
    --------
    >>> fa = neatnet.FaceArtifacts(street_network_prague)
    >>> fa.threshold
    6.9634555986177045
    >>> fa.face_artifacts.head()
                                                 geometry  face_artifact_index
    6   POLYGON ((-744164.625 -1043922.362, -744167.39...             5.112844
    9   POLYGON ((-744154.119 -1043804.734, -744152.07...             6.295660
    10  POLYGON ((-744101.275 -1043738.053, -744103.80...             2.862871
    12  POLYGON ((-744095.511 -1043623.478, -744095.35...             3.712403
    17  POLYGON ((-744488.466 -1044533.317, -744489.33...             5.158554

    Notes
    -----
    In purely synthetic scenarios where all calculated face artifact index values are
    equal (e.g. a regular grid/lattice) a ``LinAlgError`` error will be raised. This
    is virtually guaranteed to not happen in practice.
    """

    def __init__(
        self,
        gdf,
        index="circular_compactness",
        height_mins=-np.inf,
        height_maxs=0.008,
        prominence=0.00075,
    ):
        try:
            from esda import shape
        except (ImportError, ModuleNotFoundError) as err:
            raise ImportError(
                "The `esda` package is required. You can install it using "
                "`pip install esda` or `conda install esda -c conda-forge`."
            ) from err

        # Polygonize street network
        polygons = gpd.GeoSeries(
            shapely.polygonize(  # polygonize
                [gdf.dissolve().geometry.item()]
            )
        ).explode(ignore_index=True)

        # Store geometries as a GeoDataFrame
        self.polygons = gpd.GeoDataFrame(geometry=polygons)

        if self.polygons.empty:
            warnings.warn(
                "Input roads could not not be polygonized. "
                "Identification of face artifacts not possible.",
                UserWarning,
                stacklevel=2,
            )
            self.kde = None
            self.pdf = None
            self.peaks = None
            self.d_peaks = None
            self.valleys = None
            self.d_valleys = None
            self.threshold = None
            self.face_artifacts = None
            return

        if index == "circular_compactness":
            self.polygons["face_artifact_index"] = np.log(
                shape.minimum_bounding_circle_ratio(polygons) * polygons.area
            )
        elif index == "isoperimetric_quotient":
            self.polygons["face_artifact_index"] = np.log(
                shape.isoperimetric_quotient(polygons) * polygons.area
            )
        elif index == "diameter_ratio":
            self.polygons["face_artifact_index"] = np.log(
                shape.diameter_ratio(polygons) * polygons.area
            )
        else:
            raise ValueError(
                f"'{index}' is not supported. Use one of ['circlular_compactness', "
                "'isoperimetric_quotient', 'diameter_ratio']"
            )

        # parameters for peak/valley finding
        peak_parameters = {
            "height_mins": height_mins,
            "height_maxs": height_maxs,
            "prominence": prominence,
        }
        mylinspace = np.linspace(
            self.polygons["face_artifact_index"].min(),
            self.polygons["face_artifact_index"].max(),
            1000,
        )

        self.kde = gaussian_kde(
            self.polygons["face_artifact_index"], bw_method="silverman"
        )
        self.pdf = self.kde.pdf(mylinspace)

        # find peaks
        self.peaks, self.d_peaks = find_peaks(
            x=self.pdf,
            height=peak_parameters["height_maxs"],
            threshold=None,
            distance=None,
            prominence=peak_parameters["prominence"],
            width=1,
            plateau_size=None,
        )

        # find valleys
        self.valleys, self.d_valleys = find_peaks(
            x=-self.pdf + 1,
            height=peak_parameters["height_mins"],
            threshold=None,
            distance=None,
            prominence=peak_parameters["prominence"],
            width=1,
            plateau_size=None,
        )

        # check if we have at least 2 peaks
        condition_2peaks = len(self.peaks) > 1

        # check if we have at least 1 valley
        condition_1valley = len(self.valleys) > 0

        conditions = [condition_2peaks, condition_1valley]

        # if both these conditions are true, we find the artifact index
        if all(conditions):
            # find list order of highest peak
            highest_peak_listindex = np.argmax(self.d_peaks["peak_heights"])
            # find index (in linspace) of highest peak
            highest_peak_index = self.peaks[highest_peak_listindex]
            # define all possible peak ranges fitting our definition
            peak_bounds = list(zip(self.peaks[:-1], self.peaks[1:], strict=True))
            peak_bounds_accepted = [b for b in peak_bounds if highest_peak_index in b]
            # find all valleys that lie between two peaks
            valleys_accepted = [
                v_index
                for v_index in self.valleys
                if any(v_index in range(b[0], b[1]) for b in peak_bounds_accepted)
            ]
            # the value of the first of those valleys is our artifact index
            # get the order of the valley
            valley_index = valleys_accepted[0]

            # derive threshold value for given option from index/linspace
            self.threshold = float(mylinspace[valley_index])
            self.face_artifacts = self.polygons[
                self.polygons.face_artifact_index < self.threshold
            ]
        else:
            warnings.warn(
                "No threshold found. Either your dataset it too small or the "
                "distribution of the face artifact index does not follow the "
                "expected shape.",
                UserWarning,
                stacklevel=2,
            )
            self.threshold = None
            self.face_artifacts = None


def get_artifacts(
    roads: gpd.GeoDataFrame,
    threshold: None | float | int = None,
    threshold_fallback: None | float | int = None,
    area_threshold_blocks: float | int = 1e5,
    isoareal_threshold_blocks: float | int = 0.5,
    area_threshold_circles: float | int = 5e4,
    isoareal_threshold_circles_enclosed: float | int = 0.75,
    isoperimetric_threshold_circles_touching: float | int = 0.9,
    exclusion_mask: None | gpd.GeoSeries = None,
    predicate: str = "intersects",
) -> tuple[gpd.GeoDataFrame, float]:
    """Extract face artifacts and return the FAI threshold.
    See :cite:`fleischmann_shape-based_2024` for more details.

    Parameters
    ----------
    roads : geopandas.GeoDataFrame
        Input roads that have been preprocessed.
    threshold : None | float | int = None
        First option threshold used to determine face artifacts. See the
        ``artifact_threshold`` keyword argument in ``simplify.simplify_network()``.
    threshold_fallback : None | float | int = None
        Second option threshold used to determine face artifacts. See the
        ``artifact_threshold_fallback`` keyword argument in
        ``simplify.simplify_network()``.
    area_threshold_blocks : float | int = 1e5
        This is the first threshold for detecting block-like artifacts whose
        Face Artifact Index (see :cite:`fleischmann_shape-based_2024`) is above
        the value passed in ``artifact_threshold``.
        If a polygon has an area below ``area_threshold_blocks``, *and*
        is of elongated shape (see also ``isoareal_threshold_blocks``),
        *and* touches at least one polygon that has already been classified as artifact,
        then it will be classified as an artifact.
    isoareal_threshold_blocks : float | int = 0.5
        This is the second threshold for detecting block-like artifacts whose
        Face Artifact Index (see :cite:`fleischmann_shape-based_2024`) is above the
        value passed in ``artifact_threshold``. If a polygon has an isoareal quotient
        below ``isoareal_threshold_blocks`` (see ``esda.shape.isoareal_quotient``),
        i.e., if it has an elongated shape; *and* it has a sufficiently small area
        (see also ``area_threshold_blocks``), *and* if it touches at least one
        polygon that has already been detected as an artifact,
        then it will be classified as an artifact.
    area_threshold_circles : float | int = 5e4
        This is the first threshold for detecting circle-like artifacts whose
        Face Artifact Index (see :cite:`fleischmann_shape-based_2024`) is above the
        value passed in ``artifact_threshold``. If a polygon has an area below
        ``area_threshold_circles``, *and* one of the following 2 cases is given:
        (a) the polygon is touched, but not enclosed by polygons already classified
        as artifacts, *and* with an isoperimetric quotient
        (see ``esda.shape.isoperimetric_quotient``)
        above ``isoperimetric_threshold_circles_touching``, i.e., if its shape
        is close to circular; or (b) the polygon is fully enclosed by polygons
        already classified as artifacts, *and* with an isoareal quotient
        above
        ``isoareal_threshold_circles_enclosed``, i.e., if its shape is
        close to circular; then it will be classified as an artifact.
    isoareal_threshold_circles_enclosed : float | int = 0.75
        This is the second threshold for detecting circle-like artifacts whose
        Face Artifact Index (see :cite:`fleischmann_shape-based_2024`) is above the
        value passed in ``artifact_threshold``. If a polygon has a sufficiently small
        area (see also ``area_threshold_circles``), *and* the polygon is
        fully enclosed by polygons already classified as artifacts,
        *and* its isoareal quotient (see ``esda.shape.isoareal_quotient``)
        is above the value passed to ``isoareal_threshold_circles_enclosed``,
        i.e., if its shape is close to circular;
        then it will be classified as an artifact.
    isoperimetric_threshold_circles_touching : float | int = 0.9
        This is the third threshold for detecting circle-like artifacts whose
        Face Artifact Index (see :cite:`fleischmann_shape-based_2024`)
        is above the value passed in ``artifact_threshold``.
        If a polygon has a sufficiently small area
        (see also ``area_threshold_circles``), *and* the polygon is touched
        by at least one polygon already classified as artifact,
        *and* its isoperimetric quotient (see ``esda.shape.isoperimetric_quotient``)
        is above the value passed to ``isoperimetric_threshold_circles_touching``,
        i.e., if its shape is close to circular;
        then it will be classified as an artifact.
    exclusion_mask : None | geopandas.GeoSeries = None
        Polygons used to determine face artifacts to exclude from returned output.
    predicate : str = 'intersects'
        The spatial predicate used to exclude face artifacts from returned output.

    Returns
    -------
    artifacts : geopandas.GeoDataFrame
        Face artifact polygons.
    threshold : float
        Resultant artifact detection threshold from ``FaceArtifacts.threshold``.
        May also be the returned value of ``threshold`` or ``threshold_fallback``.
    """

    def _relate(neighs: tuple, cond: typing.Callable) -> bool:
        """Helper for relating artifacts."""
        return len(neighs) > 0 and cond(polys.loc[list(neighs), "is_artifact"])

    with warnings.catch_warnings():  # the second loop likey won't find threshold
<<<<<<< HEAD
        warnings.filterwarnings(
            "ignore", message="Input roads could not not be polygonized."
        )
        warnings.filterwarnings("ignore", message="No threshold found.")
        fas = momepy.FaceArtifacts(roads)
=======
        warnings.filterwarnings("ignore", message="No threshold found")
        fas = FaceArtifacts(roads)
    polys = fas.polygons.set_crs(roads.crs)

    # rook neighbors
    rook = graph.Graph.build_contiguity(polys, rook=True)
    polys["neighbors"] = rook.neighbors
>>>>>>> 2190c9ee

    # If the fai is below the threshold
    if threshold is None:
        if not fas.threshold and fas.polygons.empty:
            ########################################################################
            STOP  ##################################################################
            ########################################################################
            return gpd.GeoDataFrame(geometry=[]), None
        if not fas.threshold and threshold_fallback:
            threshold = threshold_fallback
        elif not fas.threshold and not threshold_fallback:
            raise ValueError(
                "No threshold for artifact detection found. Pass explicit "
                "`threshold` or `threshold_fallback` to provide the value directly."
            )
        else:
            threshold = fas.threshold

    polys = fas.polygons.set_crs(roads.crs)

    # rook neighbors
    rook = graph.Graph.build_contiguity(polys, rook=True)
    polys["neighbors"] = rook.neighbors

    # polygons are not artifacts
    polys["is_artifact"] = False
    polys.loc[polys["face_artifact_index"] < threshold, "is_artifact"] = True

    # compute area, isoareal quotient, and isoperimetric quotient
    polys["area_sqm"] = polys.area
    polys["isoareal_index"] = shape.isoareal_quotient(polys.geometry)
    polys["isoperimetric_quotient"] = shape.isoperimetric_quotient(polys.geometry)

    is_artifact = polys["is_artifact"]
    area = polys["area_sqm"]
    isoareal = polys["isoareal_index"]
    isoperimetric = polys["isoperimetric_quotient"]

    # iterate to account for artifacts that become
    # enclosed or touching by new designation
    while True:
        # count number of artifacts to break while loop
        # when no new artifacts are added
        artifact_count_before = sum(is_artifact)

        # polygons that are enclosed by artifacts (at this moment)
        polys["enclosed"] = polys.apply(lambda x: _relate(x["neighbors"], all), axis=1)

        # polygons that are touching artifacts (at this moment)
        polys["touching"] = polys.apply(lambda x: _relate(x["neighbors"], any), axis=1)

        # "block" like artifacts (that are not too big or too rectangular)
        # TODO: there are still some dual carriageway - type blocks
        # TODO: that slip through this one
        cond_geom = polys["enclosed"] | polys["touching"]
        cond_area = area < area_threshold_blocks
        cond_metric = isoareal < isoareal_threshold_blocks
        polys.loc[cond_geom & cond_area & cond_metric, "is_artifact"] = True

        # "circle" like artifacts (that are small and quite circular)
        # -- circles enclosed
        cond_geom = polys["enclosed"]
        cond_area = area < area_threshold_circles
        cond_metric = isoareal > isoareal_threshold_circles_enclosed
        polys.loc[cond_geom & cond_area & cond_metric, "is_artifact"] = True

        # -- circles touching
        cond_geom = polys["touching"]
        cond_area = area < area_threshold_circles
        cond_metric = isoperimetric > isoperimetric_threshold_circles_touching
        polys.loc[cond_geom & cond_area & cond_metric, "is_artifact"] = True

        artifact_count_after = sum(is_artifact)
        if artifact_count_after == artifact_count_before:
            break

    artifacts = polys[is_artifact][["geometry"]].reset_index(drop=True)
    artifacts["id"] = artifacts.index

    if exclusion_mask is not None:
        _, art_idx = artifacts.sindex.query(exclusion_mask, predicate=predicate)
        artifacts = artifacts.drop(np.unique(art_idx)).copy()

    return artifacts, threshold


def ccss_special_case(
    primes: gpd.GeoSeries,
    conts_groups: gpd.GeoDataFrame,
    highest_hierarchy: gpd.GeoDataFrame,
    relevant_nodes: gpd.GeoDataFrame,
    split_points: list,
) -> np.ndarray:
    """If there are primes on both ``C``s, connect them. If there's
    prime on one ``C``, connect it to the other ``C``. If there are
    no primes, get midpoints on ``C``s and connect those.

    Parameters
    ----------
    primes : geopandas.GeoSeries
        Nodes that are external to the artifacts, but need to be kept
    conts_groups : geopandas.GeoDataFrame
        All ``C`` labeled edges dissolved by connected component label.
    highest_hierarchy : geopandas.GeoDataFrame
        ``edges`` in the ``C`` continuity group – ``edges[~es_mask]``.
    relevant_targets : geopandas.GeoDataFrame
        The nodes forming the artifact.
    split_points : list
        Points to be used for topological corrections.

    Returns
    -------
    numpy.ndarray
        New linestrings for reconnections.
    """

    if primes.empty:
        # midpoints solution
        c0 = conts_groups.geometry.iloc[0]
        c1 = conts_groups.geometry.iloc[1]
        p0 = shapely.line_interpolate_point(c0, 0.5, normalized=True)
        p1 = shapely.line_interpolate_point(c1, 0.5, normalized=True)
        new_connections = [shapely.LineString([p0, p1])]
        split_points.append(p0)
        split_points.append(p1)

    # one prime, get shortest line to the other C
    elif primes.shape[0] == 1:
        no_prime_c = conts_groups[conts_groups.disjoint(primes.geometry.item())]
        sl = shapely.shortest_line(primes.geometry.item(), no_prime_c.geometry.item())
        new_connections = [sl]
        split_points.append(shapely.get_point(sl, -1))

    # multiple primes, connect two nearest on distinct Cs
    else:
        primes_on_c0 = primes[primes.intersects(conts_groups.geometry.iloc[0])]
        primes_on_c1 = primes[primes.intersects(conts_groups.geometry.iloc[1])]

        if primes_on_c0.empty:
            sl = shapely.shortest_line(
                conts_groups.geometry.iloc[0], primes_on_c1.union_all()
            )
            new_connections = [sl]
            split_points.append(shapely.get_point(sl, 0))
        elif primes_on_c1.empty:
            sl = shapely.shortest_line(
                primes_on_c0.union_all(), conts_groups.geometry.iloc[1]
            )
            new_connections = [sl]
            split_points.append(shapely.get_point(sl, -1))
        else:
            new_connections = [
                shapely.shortest_line(
                    primes_on_c0.union_all(), primes_on_c1.union_all()
                )
            ]

    # some nodes may have ended unconnected. Find them and reconnect them.
    combined_linework = pd.concat(
        [
            highest_hierarchy,
            gpd.GeoSeries(new_connections, crs=highest_hierarchy.crs),
        ]
    ).union_all()
    missing = relevant_nodes[relevant_nodes.disjoint(combined_linework)]
    new_connections.extend(
        shapely.shortest_line(missing.geometry, combined_linework).tolist()
    )

    return np.array(new_connections)


def filter_connections(
    primes: gpd.GeoSeries,
    relevant_targets: gpd.GeoDataFrame,
    conts_groups: gpd.GeoDataFrame,
    new_connections: np.ndarray,
) -> tuple[np.ndarray, np.ndarray, np.ndarray]:
    """The skeleton returns connections to all the nodes. We need to keep only
    some, if there are multiple connections to a single C. We don't touch the other.

    Parameters
    ----------
    primes : geopandas.GeoSeries
        Nodes that are external to the artifacts, but need to be kept
    relevant_targets : geopandas.GeoDataFrame
        The nodes forming the artifact.
    conts_groups : geopandas.GeoDataFrame
        All ``C`` labeled edges dissolved by connected component label.
    new_connections : numpy.ndarray
        New linestrings for reconnections.

    Returns
    -------
    tuple[np.ndarray, np.ndarray, np.ndarray]
        - Updated ``new_connections``
        - Connections intersecting ``C``
        - Connections intersecting ``primes``
    """

    unwanted = []
    keeping = []
    conn_c = []
    conn_p = []
    if not primes.empty and not relevant_targets.empty:
        targets = pd.concat([primes.geometry, relevant_targets.geometry])
    elif primes.empty:
        targets = relevant_targets.geometry
    else:
        targets = primes.geometry
    for c in conts_groups.geometry:
        int_mask = shapely.intersects(new_connections, c)
        connections_intersecting_c = new_connections[int_mask]
        conn_c.append(connections_intersecting_c)
        if len(connections_intersecting_c) > 1:
            prime_mask = shapely.intersects(
                connections_intersecting_c, targets.union_all()
            )
            connections_intersecting_primes = connections_intersecting_c[prime_mask]
            conn_p.append(connections_intersecting_primes)
            # if there are multiple connections to a single C, drop them and keep only
            # the shortest one leading to prime
            if (
                len(connections_intersecting_c) > 1
                and len(connections_intersecting_primes) > 0
            ):
                lens = shapely.length(connections_intersecting_primes)
                unwanted.append(connections_intersecting_c)
                keeping.append(connections_intersecting_primes[[np.argmin(lens)]])

            # fork on two nodes on C
            elif len(connections_intersecting_c) > 1:
                lens = shapely.length(connections_intersecting_c)
                unwanted.append(connections_intersecting_c)

    if len(unwanted) > 0:
        wanted_mask = ~np.isin(new_connections, np.concatenate(unwanted))
        if len(keeping) > 0:
            new_connections = np.concatenate(
                [new_connections[wanted_mask], np.concatenate(keeping)]
            )
        else:
            new_connections = new_connections[wanted_mask]
    return (
        new_connections,
        np.concatenate(conn_c) if len(conn_c) > 0 else np.array([]),
        np.concatenate(conn_p) if len(conn_p) > 0 else np.array([]),
    )


def avoid_forks(
    highest_hierarchy: gpd.GeoDataFrame,
    new_connections: np.ndarray,
    relevant_targets: gpd.GeoDataFrame,
    artifact: gpd.GeoDataFrame,
    split_points: list,
) -> np.ndarray:
    """Multiple ``C``s that are not intersecting. Avoid forks on the ends of a
    Voronoi skeleton. If one goes to a relevant node, keep it. If not, remove
    both and replace with a new shortest connection.

    Parameters
    ----------
    highest_hierarchy : geopandas.GeoDataFrame
        ``edges`` in the ``C`` continuity group – ``edges[~es_mask]``.
    new_connections : numpy.ndarray
        New linestrings for reconnections.
    relevant_targets : geopandas.GeoDataFrame
        The nodes forming the artifact.
    artifact : geopandas.GeoDataFrame
        The polygonal representation of the artifact.
    split_points : list
        Points to be used for topological corrections.

    Returns
    -------
    np.ndarray
        ``new_connections`` with either 1 prong of the fork if it connects to
        a relevant node or a new short connection if not.
    """

    int_mask = shapely.intersects(new_connections, highest_hierarchy.union_all())
    targets_mask = shapely.intersects(new_connections, relevant_targets.union_all())
    new_connections = new_connections[(int_mask * targets_mask) | np.invert(int_mask)]
    cont_diss = highest_hierarchy.dissolve(highest_hierarchy.coins_group).geometry
    addition, splitters = snap_to_targets(
        new_connections,
        artifact.geometry,
        cont_diss[cont_diss.disjoint(shapely.union_all(new_connections))],
    )
    split_points.extend(splitters)
    new_connections = np.concatenate([new_connections, addition])

    return new_connections


def reconnect(
    conts_groups: gpd.GeoDataFrame,
    new_connections: np.ndarray,
    artifact: gpd.GeoDataFrame,
    split_points: list,
    eps: float,
) -> np.ndarray:
    """Check for disconnected Cs and reconnect.

    Parameters
    ----------
    conts_groups : geopandas.GeoDataFrame
        All ``C`` labeled edges dissolved by connected component label.
    new_connections : numpy.ndarray
        New linestrings for reconnections.
    artifact : geopandas.GeoDataFrame
        The polygonal representation of the artifact.
    split_points : list
        Points to be used for topological corrections.
    eps : float
        Small tolerance epsilon.

    Returns
    -------
    np.ndarray
        ``new_connections`` with additional edges.
    """

    new_connections_comps = graph.Graph.build_contiguity(
        gpd.GeoSeries(new_connections), rook=False
    ).component_labels
    new_components = gpd.GeoDataFrame(geometry=new_connections).dissolve(
        new_connections_comps
    )
    additions = []
    for c in conts_groups.geometry:
        mask = new_components.intersects(c.buffer(eps))
        if not mask.all():
            adds, splitters = snap_to_targets(
                new_components[~mask].geometry, artifact.geometry, [c]
            )
            additions.extend(adds)
            split_points.extend(splitters)
    if len(additions) > 0:
        new_connections = np.concatenate([new_connections, additions])

    return new_connections


def remove_dangles(
    new_connections: np.ndarray,
    artifact: gpd.GeoDataFrame,
    eps: float = 1e-4,
) -> np.ndarray:
    """Dropping lines can introduce dangling edges. Remove those.

    Parameters
    ----------
    new_connections : np.ndarray
        New linestrings for reconnections.
    artifact : geopandas.GeoDataFrame
        The polygonal representation of the artifact.
    eps : float = 1e-4
        Small tolerance epsilon.

    Returns
    -------
    np.ndarray
        ``new_connections`` without dangling edges.
    """

    new_connections = shapely.line_merge(new_connections)
    pts0 = shapely.get_point(new_connections, 0)
    pts1 = shapely.get_point(new_connections, -1)
    pts = shapely.buffer(np.concatenate([pts0, pts1]), eps)
    all_idx, pts_idx = shapely.STRtree(pts).query(
        np.concatenate([pts, [artifact.geometry.boundary]]),
        predicate="intersects",
    )
    data = [True] * len(all_idx)
    sp = sparse.coo_array((data, (pts_idx, all_idx)), shape=(len(pts), len(pts) + 1))
    dangles = pts[sp.sum(axis=1) == 1]
    new_connections = new_connections[
        shapely.disjoint(new_connections, shapely.union_all(dangles))
    ]
    return new_connections


def one_remaining(
    relevant_targets: gpd.GeoDataFrame,
    remaining_nodes: gpd.GeoDataFrame,
    artifact: gpd.GeoDataFrame,
    edges: gpd.GeoDataFrame,
    es_mask: pd.Series,
    max_segment_length: float | int,
    split_points: list,
    clip_limit: float | int,
    consolidation_tolerance: float | int,
) -> gpd.GeoDataFrame:
    """Resolve situations where there is 1 highest hierarchy and 1
    remaining node. This function is called within ``artifacts.nx_gx()``:
        * first SUBRANCH of BRANCH 2:
            * relevant node targets exist
                * only one remaining node

    Parameters
    ----------
    relevant_targets : geopandas.GeoDataFrame
        The nodes forming the artifact.
    remaining_nodes : geopandas.GeoDataFrame
        Nodes associated with the artifact that are not in group ``C``.
    artifact : geopandas.GeoDataFrame
        The polygonal representation of the artifact.
    edges : geopandas.GeoDataFrame
        Line geometries forming the artifact.
    es_mask : pandas.Series
        A mask for ``edges`` in the ``E`` and ``S`` continuity groups.
    max_segment_length : float | int
        Additional vertices will be added so that all line segments
        are no longer than this value. Must be greater than 0.
    split_points : list
        Points to be used for topological corrections.
    clip_limit : float | int
        Following generation of the Voronoi linework in ``geometry.voronoi_skeleton()``,
        we clip to fit inside the polygon. To ensure we get a space to make proper
        topological connections from the linework to the actual points on the edge of
        the polygon, we clip using a polygon with a negative buffer of ``clip_limit``
        or the radius of maximum inscribed circle, whichever is smaller.
    consolidation_tolerance : float | int
        Tolerance passed to node consolidation within the
        ``geometry.voronoi_skeleton()``.

    Returns
    -------
    geopandas.GeoDataFrame
        Newly resolved edges. The ``split_points`` parameter is also updated inplace.
    """

    # find the nearest relevant target
    remaining_nearest, target_nearest = relevant_targets.sindex.nearest(
        remaining_nodes.geometry, return_all=False
    )
    # create a new connection as the shortest straight line
    new_connections = shapely.shortest_line(
        remaining_nodes.geometry.iloc[remaining_nearest].values,
        relevant_targets.geometry.iloc[target_nearest].values,
    )
    # check if the new connection is within the artifact
    connections_within = _is_within(new_connections, artifact.geometry, 0.1)
    # if it is not within, discard it and use the skeleton instead
    if not connections_within.all():
        logger.debug("CONDITION _is_within False")

        new_connections, splitters = voronoi_skeleton(
            edges[es_mask].geometry,  # use edges that are being dropped
            poly=artifact.geometry,
            snap_to=relevant_targets.geometry.iloc[target_nearest],  # snap to nearest
            max_segment_length=max_segment_length,
            buffer=clip_limit,  # TODO: figure out if we need this
            clip_limit=clip_limit,
            consolidation_tolerance=consolidation_tolerance,
        )
        split_points.extend(splitters)

    return remove_dangles(new_connections, artifact)


def multiple_remaining(
    edges: gpd.GeoDataFrame,
    es_mask: pd.Series,
    artifact: pd.DataFrame,
    max_segment_length: float | int,
    highest_hierarchy: gpd.GeoDataFrame,
    split_points: list,
    snap_to: gpd.GeoSeries,
    clip_limit: float | int,
    consolidation_tolerance: float | int,
) -> gpd.GeoDataFrame:
    """Resolve situations where there is 1 highest hierarchy and multiple
    remaining nodes. This function is called within ``artifacts.nx_gx()``:
        * second SUBRANCH of BRANCH 2:
            * relevant node targets exist
                * more than one remaining node
        * second SUBRANCH of BRANCH 3:
            * no target nodes - snapping to C
                * more than one remaining node

    Parameters
    ----------
    edges : geopandas.GeoDataFrame
        Line geometries forming the artifact.
    es_mask : pandas.Series
        A mask for ``edges`` in the ``E`` and ``S`` continuity groups.
    artifact : geopandas.GeoDataFrame
        The polygonal representation of the artifact.
    max_segment_length : float | int
        Additional vertices will be added so that all line segments
        are no longer than this value. Must be greater than 0.
    highest_hierarchy : geopandas.GeoDataFrame
        ``edges`` in the ``C`` continuity group – ``edges[~es_mask]``.
    split_points : list
        Points to be used for topological corrections.
    snap_to : geopandas.GeoSeries
        Snap to these relevant node targets.
    clip_limit : float | int
        Following generation of the Voronoi linework in ``geometry.voronoi_skeleton()``,
        we clip to fit inside the polygon. To ensure we get a space to make proper
        topological connections from the linework to the actual points on the edge of
        the polygon, we clip using a polygon with a negative buffer of ``clip_limit``
        or the radius of maximum inscribed circle, whichever is smaller.
    consolidation_tolerance : float | int
        Tolerance passed to node consolidation within the
        ``geometry.voronoi_skeleton()``.

    Returns
    -------
    geopandas.GeoDataFrame
        Newly resolved edges. The ``split_points`` parameter is also updated inplace.
    """

    # use skeleton to ensure all nodes are naturally connected
    new_connections, splitters = voronoi_skeleton(
        edges[es_mask].geometry,  # use edges that are being dropped
        poly=artifact.geometry,
        snap_to=snap_to,  # snap to relevant node targets
        max_segment_length=max_segment_length,
        secondary_snap_to=highest_hierarchy.geometry,
        clip_limit=clip_limit,
        consolidation_tolerance=consolidation_tolerance,
    )
    split_points.extend(splitters)

    return remove_dangles(new_connections, artifact)


def one_remaining_c(
    remaining_nodes: gpd.GeoDataFrame,
    highest_hierarchy: gpd.GeoDataFrame,
    artifact: gpd.GeoDataFrame,
    edges: gpd.GeoDataFrame,
    es_mask: pd.Series,
    max_segment_length: float | int,
    split_points: list,
    clip_limit: float | int,
    consolidation_tolerance: float | int = 10,
) -> np.ndarray:
    """Resolve situations where there is 1 highest hierarchy and 1 remaining node.
    This function is called within ``artifacts.nx_gx()``:
        * first SUBRANCH of BRANCH 3:
            * no target nodes - snapping to C
                *  only one remaining node

    Parameters
    ----------
    remaining_nodes : geopandas.GeoDataFrame
        Nodes associated with the artifact that are not in group ``C``.
    highest_hierarchy : geopandas.GeoDataFrame
        ``edges`` in the ``C`` continuity group – ``edges[~es_mask]``.
    artifact : geopandas.GeoDataFrame
        The polygonal representation of the artifact.
    edges : geopandas.GeoDataFrame
        Line geometries forming the artifact.
    es_mask : pandas.Series
        A mask for ``edges`` in the ``E`` and ``S`` continuity groups.
    max_segment_length : float | int = 1
        Additional vertices will be added so that all line segments
        are no longer than this value. Must be greater than 0.
    split_points : list
        Points to be used for topological corrections.
    clip_limit : float | int
        Following generation of the Voronoi linework in ``geometry.voronoi_skeleton()``,
        we clip to fit inside the polygon. To ensure we get a space to make proper
        topological connections from the linework to the actual points on the edge of
        the polygon, we clip using a polygon with a negative buffer of ``clip_limit``
        or the radius of maximum inscribed circle, whichever is smaller.
    consolidation_tolerance : float | int = 10
        Tolerance passed to node consolidation within the
        ``geometry.voronoi_skeleton()``.

    Returns
    -------
    numpy.ndarray
        Newly resolved edges. The ``split_points`` parameter is also updated inplace.
    """

    # create a new connection as the shortest straight line to any C
    new_connections = shapely.shortest_line(
        remaining_nodes.geometry.values,
        highest_hierarchy.union_all(),
    )
    splitters = shapely.get_point(new_connections, -1)
    # check if the new connection is within the artifact
    connections_within = _is_within(new_connections, artifact.geometry, 0.1)
    # if it is not within, discard it and use the skeleton instead
    if not connections_within.all():
        logger.debug("CONDITION _is_within False")

        new_connections, splitters = voronoi_skeleton(
            edges[es_mask].geometry,  # use edges that are being dropped
            poly=artifact.geometry,
            snap_to=highest_hierarchy.dissolve("coins_group").geometry,  # snap to Cs
            max_segment_length=max_segment_length,
            clip_limit=clip_limit,
            consolidation_tolerance=consolidation_tolerance,
        )
    split_points.extend(splitters)

    return new_connections


def loop(
    edges: gpd.GeoDataFrame,
    es_mask: pd.Series,
    highest_hierarchy: gpd.GeoDataFrame,
    artifact: gpd.GeoDataFrame,
    max_segment_length: float | int,
    clip_limit: float | int,
    split_points: list,
    min_dangle_length: float | int,
    eps: float = 1e-4,
) -> list:
    """Replace an artifact formed by a loop with a single line formed
    by a subset of the Voronoi skeleton.

    Parameters
    ----------
    edges : geopandas.GeoDataFrame
        Line geometries forming the artifact.
    es_mask : pandas.Series
        A mask for ``edges`` in the ``E`` and ``S`` continuity groups.
    highest_hierarchy : geopandas.GeoDataFrame
        ``edges`` in the ``C`` continuity group – ``edges[~es_mask]``.
    artifact : geopandas.GeoDataFrame
        The polygonal representation of the artifact.
    max_segment_length : float | int = 1
        Additional vertices will be added so that all line segments
        are no longer than this value. Must be greater than 0.
    clip_limit : float | int
        Following generation of the Voronoi linework in ``geometry.voronoi_skeleton()``,
        we clip to fit inside the polygon. To ensure we get a space to make proper
        topological connections from the linework to the actual points on the edge of
        the polygon, we clip using a polygon with a negative buffer of ``clip_limit``
        or the radius of maximum inscribed circle, whichever is smaller.
    split_points : list
        Points to be used for topological corrections.
    min_dangle_length : float | int
         The threshold for determining if linestrings are dangling slivers to be
         removed or not.
    eps : float = 1e-4
        Small tolerance epsilon.

    Returns
    -------
    to_add : list
        Linestring geometries to be added.
    """

    # check if we need to add a deadend to represent the space
    to_add = []
    dropped = edges[es_mask].geometry.item()
    segments = line_segments(dropped)

    # figure out if there's a snapping node
    # Get nodes on Cs
    bd_points = highest_hierarchy.boundary.explode()
    # Identify nodes on primes
    primes = bd_points[bd_points.duplicated()]
    if primes.empty:
        logger.debug("SNAP TO highest_hierarchy")
        snap_to = highest_hierarchy.dissolve("coins_group").geometry
    else:
        logger.debug("SNAP TO primes")
        snap_to = primes

    _possible_dangle, splitters = voronoi_skeleton(
        segments,  # use edges that are being dropped
        poly=artifact.geometry,
        snap_to=snap_to,
        max_segment_length=max_segment_length,
        clip_limit=clip_limit,
        consolidation_tolerance=0,
    )
    split_points.extend(splitters)

    possible_dangle = gpd.GeoDataFrame(
        geometry=_possible_dangle[shapely.disjoint(_possible_dangle, dropped)]
    )
    if not possible_dangle.empty:
        comps = graph.Graph.build_contiguity(
            possible_dangle.difference(snap_to.union_all().buffer(eps)), rook=False
        )
        if comps.n_components > 1:
            # NOTE: it is unclear to me what exactly should happen here. I believe that
            # there will be cases when we may want to keep multiple dangles. Now keeping
            # only one.
            logger.debug("LOOP components many")
            comp_labels = comps.component_labels.values
            longest_component = possible_dangle.dissolve(
                comps.component_labels
            ).length.idxmax()
            possible_dangle = possible_dangle[comp_labels == longest_component]

        dangle_coins = momepy.COINS(
            possible_dangle,
            flow_mode=True,
        ).stroke_gdf()
        candidate = dangle_coins.loc[dangle_coins.length.idxmax()].geometry

        if candidate.intersects(snap_to.union_all().buffer(eps)) and (
            candidate.length > min_dangle_length
        ):
            logger.debug("LOOP intersects and length > min_dangle_length")
            if not primes.empty:
                points = [
                    shapely.get_point(candidate, 0),
                    shapely.get_point(candidate, -1),
                ]
                distances = shapely.distance(points, highest_hierarchy.union_all())
                if distances.max() > min_dangle_length:
                    logger.debug("LOOP prime check passed")
                    to_add.append(candidate)
            else:
                to_add.append(candidate)

    return to_add


def n1_g1_identical(
    edges: gpd.GeoDataFrame,
    *,
    to_drop: list,
    to_add: list,
    geom: shapely.Polygon,
    max_segment_length: float | int = 1,
    min_dangle_length: float | int = 10,
    clip_limit: float | int = 2,
) -> None:
    """Determine lines within artifacts to drop & add when dealing with typologies
    of 1 node and 1 continuity group – ``{C, E, S}``.

    Parameters
    ----------
    edges : geopandas.GeoDataFrame
        Line geometries forming the artifact.
    to_drop : list
        List collecting geometries to be dropped.
    to_add : list
        List collecting geometries to be added.
    geom : shapely.Polygon
        The polygonal representation of the artifact.
    max_segment_length : float | int = 1
        Additional vertices will be added so that all line segments
        are no longer than this value. Must be greater than 0.
    min_dangle_length : float | int = 10
        The threshold for determining if linestrings are dangling slivers to be
        removed or not.
    clip_limit : None | float | int = 2
        Following generation of the Voronoi linework in ``geometry.voronoi_skeleton()``,
        we clip to fit inside the polygon. To ensure we get a space to make proper
        topological connections from the linework to the actual points on the edge of
        the polygon, we clip using a polygon with a negative buffer of ``clip_limit``
        or the radius of maximum inscribed circle, whichever is smaller.

    Returns
    -------
    None
        ``to_drop`` and ``to_add`` are updated inplace.
    """

    to_drop.append(edges.index[0])
    dropped = edges.geometry.item()
    segments = line_segments(dropped)

    snap_to = shapely.get_point(dropped, 0)

    possible_dangle, _ = voronoi_skeleton(
        segments,  # use edges that are being dropped
        poly=geom,
        snap_to=[snap_to],
        max_segment_length=max_segment_length,
        clip_limit=clip_limit,
    )
    disjoint = shapely.disjoint(possible_dangle, dropped)
    connecting = shapely.intersects(possible_dangle, snap_to)
    dangle = possible_dangle[disjoint | connecting]

    dangle_geoms = gpd.GeoSeries(shapely.line_merge(dangle)).explode()
    dangle_coins = momepy.COINS(
        dangle_geoms, flow_mode=True, angle_threshold=120
    ).stroke_attribute()
    strokes = gpd.GeoDataFrame({"coin": dangle_coins}, geometry=dangle_geoms).dissolve(
        "coin"
    )
    entry = strokes.geometry[strokes.intersects(snap_to)].item()
    if entry.length > min_dangle_length:
        to_add.append(entry)


def nx_gx_identical(
    edges: gpd.GeoDataFrame,
    *,
    geom: shapely.Polygon,
    to_drop: list,
    to_add: list,
    nodes: gpd.GeoSeries,
    angle: float | int,
    max_segment_length: float | int = 1,
    clip_limit: float | int = 2,
    consolidation_tolerance: float | int = 10,
    eps: float = 1e-4,
) -> None:
    """Determine lines within artifacts to drop & add when dealing with typologies of
    more than 1 node and 1 or more identical continuity groups – ``{C, E, S}``.

    It is used when there are at least two nodes, one or more continuity groups but all
    edges have the same position in their respective continuity groups. For example,
    they all are ``E`` (ending), or ``S`` (single). It does not mean that all edges
    belong to a single continuity group. Here the "identical" refers to identical
    continuity groups – e.g. ``4CCC, ``5EE``, or ``3SSS``.

    Drop all of them and link the entry points to a centroid.

    Parameters
    ----------
    edges : geopandas.GeoDataFrame
        Line geometries forming the artifact.
    geom : shapely.Polygon
        The polygonal representation of the artifact.
    to_drop : list
        List collecting geometries to be dropped.
    to_add : list
        List collecting geometries to be added.
    nodes : geopandas.GeoSeries
        Node geometries forming the artifact.
    angle : float | int
        Threshold for determination of line intersection angle acuteness.
        If the angle between two lines is too sharp, replace with a
        direct connection between the nodes.
    max_segment_length : float | int = 1
        Additional vertices will be added so that all line segments
        are no longer than this value. Must be greater than 0.
    clip_limit : float | int = 2
        Following generation of the Voronoi linework in ``geometry.voronoi_skeleton()``,
        we clip to fit inside the polygon. To ensure we get a space to make proper
        topological connections from the linework to the actual points on the edge of
        the polygon, we clip using a polygon with a negative buffer of ``clip_limit``
        or the radius of maximum inscribed circle, whichever is smaller.
    consolidation_tolerance : float | int = 10
         Tolerance passed to node consolidation within the
         ``geometry.voronoi_skeleton()``.
    eps : float = 1e-4
        Small tolerance epsilon.

    Returns
    -------
    None
        ``to_drop`` and ``to_add`` are updated inplace.
    """
    centroid = geom.centroid
    relevant_nodes = nodes.geometry.iloc[
        nodes.sindex.query(geom, predicate="dwithin", distance=eps)
    ]

    to_drop.extend(edges.index.to_list())
    lines = shapely.shortest_line(relevant_nodes, centroid)

    if not _is_within(lines, geom).all():
        logger.debug("NOT WITHIN replacing with skeleton")
        lines, _ = voronoi_skeleton(
            edges.geometry,  # use edges that are being dropped
            poly=geom,
            max_segment_length=max_segment_length,
            clip_limit=clip_limit,
            snap_to=relevant_nodes,
            consolidation_tolerance=consolidation_tolerance,
        )
        to_add.extend(weld_edges(lines, ignore=relevant_nodes.geometry))
    # if the angle between two lines is too sharp,
    # replace with a direct connection between the nodes
    elif len(lines) == 2:
        if angle_between_two_lines(lines.iloc[0], lines.iloc[1]) < angle:
            logger.debug(
                "TWO LINES WITH SHARP ANGLE replacing with straight connection"
            )
            to_add.append(
                shapely.LineString([relevant_nodes.iloc[0], relevant_nodes.iloc[1]])
            )
        else:
            to_add.extend(lines.tolist())
    else:
        to_add.extend(lines.tolist())


def nx_gx(
    edges: gpd.GeoDataFrame,
    *,
    artifact: gpd.GeoDataFrame,
    to_drop: list,
    to_add: list,
    split_points: list,
    nodes: gpd.GeoSeries,
    max_segment_length: float | int = 1,
    clip_limit: float | int = 2,
    min_dangle_length: float | int = 10,
    consolidation_tolerance: float | int = 10,
    eps: float = 1e-4,
) -> None:
    """Determine lines within artifacts to drop & add when dealing with typologies of
    2 or more nodes and 2 or more continuity groups – ``{C, E, S}``.

    Drop all but highest hierarchy. If there are unconnected nodes after drop, connect
    to nearest remaining edge or nearest intersection if there are more remaining edges.
    If there are three or more of the highest hierarchy, use the roundabout solution.

    If, after dropping, we end up with more than one connected component based on
    remaining edges, create a connection either as a shortest line between the two or
    using a skeleton if that is not inside or there are 3 or more components.

    The connection point should ideally be an existing
    nearest node with degree 4 or above.

    Parameters
    ----------
    edges : geopandas.GeoDataFrame
        Line geometries forming the artifact.
    artifact : geopandas.GeoDataFrame
        The polygonal representation of the artifact.
    to_drop : list
        List collecting geometries to be dropped.
    to_add : list
        List collecting geometries to be added.
    split_points : list
        Points to be used for topological corrections.
    nodes : geopandas.GeoSeries
        Node geometries forming the artifact.
    clip_limit : float | int = 2
        Following generation of the Voronoi linework in ``geometry.voronoi_skeleton()``,
        we clip to fit inside the polygon. To ensure we get a space to make proper
        topological connections from the linework to the actual points on the edge of
        the polygon, we clip using a polygon with a negative buffer of ``clip_limit``
        or the radius of maximum inscribed circle, whichever is smaller.
    min_dangle_length : float | int = 10
        The threshold for determining if linestrings are dangling slivers to be
        removed or not.
    consolidation_tolerance : float | int = 10
        Tolerance passed to node consolidation within the
        ``geometry.voronoi_skeleton()``.
    eps : float = 1e-4
        Small tolerance epsilon.

    Returns
    -------
    None
        ``to_drop`` and ``to_add`` are updated inplace.
    """

    # filter ends
    all_ends = edges[edges.coins_end]

    # determine if we have C present or not. Based on that, ensure that we
    # correctly pick-up the highest hierarchy and drop all lower
    if artifact.C > 0:
        logger.debug("HIGHEST C")
    else:
        logger.debug("HIGHEST E")
        singles = set()
        visited = []
        for coins_count, group in zip(
            all_ends.coins_count, all_ends.coins_group, strict=True
        ):
            if (group not in visited) and (
                coins_count == (edges.coins_group == group).sum()
            ):
                singles.add(group)
                visited.append(group)
        # re-filter ends
        all_ends = edges[edges.coins_group.isin(singles)]

    # define mask for E and S strokes
    es_mask = edges.coins_group.isin(all_ends.coins_group)

    # filter Cs
    highest_hierarchy = edges[~es_mask]

    # get nodes forming the artifact
    relevant_nodes = nodes.iloc[
        nodes.sindex.query(artifact.geometry, predicate="dwithin", distance=eps)
    ]
    # filter nodes that lie on Cs (possibly primes)
    nodes_on_cont = relevant_nodes.index[
        relevant_nodes.sindex.query(
            highest_hierarchy.geometry.union_all(), predicate="dwithin", distance=eps
        )
    ]
    # get nodes that are not on Cs
    remaining_nodes = relevant_nodes.drop(nodes_on_cont)

    # get all remaining geometries and determine if they are all
    # connected or new connections need to happen
    remaining_geoms = pd.concat([remaining_nodes.geometry, highest_hierarchy.geometry])
    heads_ix, tails_ix = remaining_geoms.sindex.query(
        remaining_geoms, predicate="intersects"
    )
    n_comps = graph.Graph.from_arrays(heads_ix, tails_ix, 1).n_components

    # add list of existing edges to be removed from the network
    to_drop.extend(edges[es_mask].index.tolist())

    # more than one component in the remaining geometries
    # (either highest_hierarchy or remaining nodes)
    if n_comps > 1:
        logger.debug("CONDITION n_comps > 1 True")

        # get nodes that are relevant snapping targets (degree 4+)
        relevant_targets = relevant_nodes.loc[nodes_on_cont].query("degree > 3")

        cont_comp_labels = graph.Graph.build_contiguity(
            highest_hierarchy, rook=False
        ).component_labels
        conts_groups = highest_hierarchy.dissolve(cont_comp_labels)

        # BRANCH 1 - multiple Cs
        if len(highest_hierarchy) > 1:
            logger.debug("CONDITION len(highest_hierarchy) > 1 True")

            # Get nodes on Cs
            bd_points = highest_hierarchy.boundary.explode()
            # Identify nodes on primes
            primes = bd_points[bd_points.duplicated()]

            # For CCSS we need a special case solution if the length of S is
            # significantly shorter than the length of C. In that case, Voronoi does not
            # create shortest connections but a line that is parallel to Cs.
            if (
                highest_hierarchy.coins_group.nunique() == 2
                and artifact.S == 2
                and artifact.E == 0
                and (highest_hierarchy.length.sum() > all_ends.length.sum())
            ):
                logger.debug("CONDITION for CCSS special case True")

                # this also appends to split_points
                new_connections = ccss_special_case(
                    primes,
                    conts_groups,
                    highest_hierarchy,
                    relevant_nodes,
                    split_points,
                )

            else:
                logger.debug("CONDITION for CCSS special case False")

                # Get new connections via skeleton
                new_connections, splitters = voronoi_skeleton(
                    edges.geometry,  # use all edges as an input
                    poly=artifact.geometry,
                    snap_to=relevant_targets.geometry,  # snap to nodes
                    max_segment_length=max_segment_length,
                    clip_limit=clip_limit,
                    consolidation_tolerance=consolidation_tolerance,
                )

                # If there are multiple components, limit_distance was too drastic and
                # clipped the skeleton in pieces. Re-do it with a tiny epsilon.
                # This may cause tiny sharp angles but at least it will be connected.
                if (
                    graph.Graph.build_contiguity(
                        gpd.GeoSeries(new_connections), rook=False
                    ).n_components
                    > 1
                ):
                    # Get new connections via skeleton
                    new_connections, splitters = voronoi_skeleton(
                        edges.geometry,  # use all edges as an input
                        poly=artifact.geometry,
                        snap_to=relevant_targets.geometry,  # snap to nodes
                        max_segment_length=max_segment_length,
                        clip_limit=eps,
                        consolidation_tolerance=consolidation_tolerance,
                    )
                split_points.extend(splitters)

                # The skeleton returns connections to all the nodes. We need to keep
                # only some, if there are multiple connections to a single C. We don't
                # touch the other.

                (
                    new_connections,
                    connections_intersecting_c,
                    connections_intersecting_primes,
                ) = filter_connections(
                    primes, relevant_targets, conts_groups, new_connections
                )

                # mutliple Cs that are not intersecting. Avoid forks on the ends of
                # Voronoi. If one goes to relevant node, keep it. If not, remove both
                # and replace with a new shortest connection
                if (
                    len(connections_intersecting_c) > 1
                    and len(connections_intersecting_primes) == 0
                ):
                    # this also appends to split_points
                    new_connections = avoid_forks(
                        highest_hierarchy,
                        new_connections,
                        relevant_targets,
                        artifact,
                        split_points,
                    )

                # check for disconnected Cs and reconnect
                new_connections = reconnect(
                    conts_groups, new_connections, artifact, split_points, eps
                )

                # the drop above could've introduced a dangling edges. Remove those.
                new_connections = remove_dangles(new_connections, artifact)

        # BRANCH 2 - relevant node targets exist
        elif relevant_targets.shape[0] > 0:
            logger.debug("CONDITION relevant_targets.shape[0] > 0 True")

            # SUB BRANCH - only one remaining node
            if remaining_nodes.shape[0] < 2:
                logger.debug("CONDITION remaining_nodes.shape[0] < 2 True")

                # this also appends to split_points
                new_connections = one_remaining(
                    relevant_targets,
                    remaining_nodes,
                    artifact,
                    edges,
                    es_mask,
                    max_segment_length,
                    split_points,
                    clip_limit,
                    consolidation_tolerance,
                )

            # SUB BRANCH - more than one remaining node
            else:
                logger.debug("CONDITION remaining_nodes.shape[0] < 2 False")

                # this also appends to split_points
                new_connections = multiple_remaining(
                    edges,
                    es_mask,
                    artifact,
                    max_segment_length,
                    highest_hierarchy,
                    split_points,
                    relevant_targets.geometry,
                    clip_limit,
                    consolidation_tolerance,
                )

        # BRANCH 3 - no target nodes - snapping to C
        else:
            logger.debug("CONDITION relevant_targets.shape[0] > 0 False, snapping to C")

            # SUB BRANCH - only one remaining node
            if remaining_nodes.shape[0] < 2:
                logger.debug("CONDITION remaining_nodes.shape[0] < 2 True")

                # this also appends to split_points
                new_connections = one_remaining_c(
                    remaining_nodes,
                    highest_hierarchy,
                    artifact,
                    edges,
                    es_mask,
                    max_segment_length,
                    split_points,
                    clip_limit,
                    consolidation_tolerance,
                )

            # SUB BRANCH - more than one remaining node
            else:
                logger.debug("CONDITION remaining_nodes.shape[0] < 2 False")

                # this also appends to split_points
                new_connections = multiple_remaining(
                    edges,
                    es_mask,
                    artifact,
                    max_segment_length,
                    highest_hierarchy,
                    split_points,
                    highest_hierarchy.dissolve("coins_group").geometry,
                    clip_limit,
                    consolidation_tolerance,
                )

            new_connections = reconnect(
                conts_groups, new_connections, artifact, split_points, eps
            )

        # add new connections to a list of features to be added to the network
        to_add.extend(weld_edges(new_connections, ignore=remaining_nodes.geometry))

    # there may be loops or half-loops we are dropping. If they are protruding enough
    # we want to replace them by a dead-end representing their space
    elif artifact.C == 1 and (artifact.E + artifact.S) == 1:
        logger.debug("CONDITION is_loop True")

        sl = shapely.shortest_line(
            relevant_nodes.geometry.iloc[0], relevant_nodes.geometry.iloc[1]
        )

        if (
            (artifact.interstitial_nodes == 0)
            and _is_within(sl, artifact.geometry)
            and (sl.length * 1.1) < highest_hierarchy.length.sum()
        ):
            logger.debug("DEVIATION replacing with shortest")
            to_add.append(sl)
            to_drop.append(highest_hierarchy.index[0])

        else:
            dangles = loop(
                edges,
                es_mask,
                highest_hierarchy,
                artifact,
                max_segment_length,
                clip_limit,
                split_points,
                min_dangle_length,
            )
            if len(dangles) > 0:
                to_add.extend(weld_edges(dangles))

    elif artifact.node_count == 2 and artifact.stroke_count == 2:
        logger.debug("CONDITION is_sausage True")

        sl = shapely.shortest_line(
            relevant_nodes.geometry.iloc[0], relevant_nodes.geometry.iloc[1]
        )
        if (
            _is_within(sl, artifact.geometry)
            and (sl.length * 1.1) < highest_hierarchy.length.sum()
        ):
            logger.debug("DEVIATION replacing with shortest")
            to_add.append(sl)
            to_drop.append(highest_hierarchy.index[0])
    else:
        logger.debug("DROP ONLY")


def nx_gx_cluster(
    edges: gpd.GeoDataFrame,
    *,
    cluster_geom: gpd.GeoSeries,
    nodes: gpd.GeoSeries,
    to_drop: list,
    to_add: list,
    max_segment_length: float | int = 1,
    min_dangle_length: float | int = 20,
    consolidation_tolerance: float | int = 10,
    eps: float = 1e-4,
) -> None:
    """Determine lines within artifacts to drop & add when dealing with typologies of
    *clusters* of 2 or more nodes and 2 or more continuity groups – ``{C, E, S}``.

    Here :math:`n`-artifact cluster are treated as follows:
        * merge all artifact polygons;
        * drop all lines fully within the merged polygon;
        * skeletonize and keep only skeletonized edges and connecting nodes

    Parameters
    ----------
    edges : geopandas.GeoDataFrame
        Line geometries forming the artifact.
    cluster_geom : geopandas.GeoSeries
        The polygonal representation of the artifact cluster.
    nodes : geopandas.GeoSeries
        Node geometries forming the artifact.
    to_drop : list
        List collecting geometries to be dropped.
    to_add : list
        List collecting geometries to be added.
    max_segment_length : float | int = 1
        Additional vertices will be added so that all line segments
        are no longer than this value. Must be greater than 0.
    min_dangle_length : float | int = 20
        The threshold for determining if linestrings are dangling slivers to be
        removed or not.
    consolidation_tolerance : float | int = 10
         Tolerance passed to node consolidation within the
         ``geometry.voronoi_skeleton()``.
    eps : float = 1e-4
        Small tolerance epsilon.

    Returns
    -------
    None
        ``to_drop`` and ``to_add`` are updated inplace.
    """

    lines_to_drop = edges.iloc[
        edges.sindex.query(cluster_geom.buffer(eps), predicate="contains")
    ].index.to_list()
    connection = edges.drop(lines_to_drop).geometry
    # non-planar lines are not connections
    connection = connection[~connection.crosses(cluster_geom)]

    # if there's nothing to drop due to planarity, there's nothing to replace and
    # we can stop here
    if not lines_to_drop or connection.empty:
        return

    # get edges on boundary
    edges_on_boundary = edges.intersection(cluster_geom.boundary.buffer(eps)).explode(
        ignore_index=True
    )
    edges_on_boundary = edges_on_boundary[
        (~edges_on_boundary.is_empty)
        & (edges_on_boundary.geom_type.str.contains("Line"))
        & (edges_on_boundary.length > 100 * eps)
    ]  # keeping only (multi)linestrings of length>>eps
    edges_on_boundary = edges_on_boundary.to_frame("geometry")

    # find nodes ON the cluster polygon boundary (to be partially kept)
    nodes_on_boundary = nodes.iloc[
        nodes.sindex.query(cluster_geom.boundary.buffer(eps), predicate="intersects")
    ].copy()

    # find edges that cross but do not lie within
    edges_crossing = edges.iloc[
        edges.sindex.query(cluster_geom.buffer(eps), predicate="crosses")
    ]

    # the nodes to keep are those that intersect with these crossing edges
    nodes_to_keep = nodes_on_boundary.iloc[
        nodes_on_boundary.sindex.query(
            edges_crossing.union_all(), predicate="intersects"
        )
    ].copy()

    # merging lines between nodes to keep:
    buffered_nodes_to_keep = nodes_to_keep.buffer(eps).union_all()

    # make queen contiguity graph on MINUSBUFFERED outline road segments,
    # and copy component labels into edges_on_boundary gdf
    edges_on_boundary = edges_on_boundary.explode(ignore_index=True)
    queen = graph.Graph.build_fuzzy_contiguity(
        edges_on_boundary.difference(buffered_nodes_to_keep)
    )
    if len(connection) > 1:
        skeletonization_input = edges_on_boundary.dissolve(
            by=queen.component_labels
        ).geometry
    else:
        # a loop that has only a single entry point - use individual segments
        merged_edges = edges_on_boundary.dissolve().line_merge().item()
        if merged_edges.geom_type != "LineString":
            # this is a fallback for corner cases. It should result in the nearly the
            # same skeleton in the end but ensures we work with a single-part geometry
            merged_edges = shapely.concave_hull(merged_edges).exterior
        skeletonization_input = line_segments(merged_edges)

    # skeletonize
    skel, _ = voronoi_skeleton(
        skeletonization_input,
        cluster_geom,
        snap_to=False,
        max_segment_length=max_segment_length,
        clip_limit=1e-4,
        consolidation_tolerance=consolidation_tolerance,
    )

    # if we used only segments, we need to remove dangles
    if len(connection) == 1:
        connection = connection.item()
        _skel = gpd.GeoSeries(skel)
        _skel = _skel[
            _skel.disjoint(edges_on_boundary.union_all()) | _skel.intersects(connection)
        ]
        welded = gpd.GeoSeries(weld_edges(_skel))
        skel = welded[
            ~(
                ((welded.length < min_dangle_length) & (is_dangle(welded)))
                & welded.disjoint(connection)
            )
        ]

    lines_to_add = list(skel)

    to_drop.extend(lines_to_drop)

    ### RECONNECTING NON-PLANAR INTRUDING EDGES TO SKELETON

    # considering only edges that are kept
    edges_kept = edges.copy().drop(lines_to_drop, axis=0)

    to_reconnect = []

    skel_merged = shapely.line_merge(skel)
    skel_merged = gpd.GeoSeries(skel_merged, crs=edges.crs)

    skel_nodes = list(shapely.get_point(skel_merged, 0))
    skel_nodes.extend(list(shapely.get_point(skel_merged, -1)))
    skel_nodes = gpd.GeoSeries(skel_nodes, crs=edges.crs).union_all()

    # loop through endpoints of kept edges...
    for i in [0, -1]:
        # do the same for "end" points
        endpoints = gpd.GeoSeries(
            shapely.get_point(edges_kept.geometry, i), crs=edges.crs
        )

        # which are contained by artifact...
        endpoints = endpoints.iloc[
            endpoints.sindex.query(cluster_geom, predicate="contains")
        ]

        # ...but NOT on skeleton
        endpoints = endpoints.difference(skel_merged.union_all())

        to_reconnect.extend(endpoints.geometry.drop_duplicates())

    # to_reconnect now contains a list of points which need to be connected to the
    # nearest skel node: from those nodes, we need to add shapely shortest lines between
    # those edges_kept.endpoints and
    non_planar_connections = shapely.shortest_line(skel_nodes, to_reconnect)

    # keep only those that are within
    conn_within = _is_within(non_planar_connections, cluster_geom)
    if not all(conn_within):
        warnings.warn(
            "Could not create a connection as it would lead outside of the artifact.",
            UserWarning,
            stacklevel=2,
        )
    non_planar_connections = non_planar_connections[conn_within]

    ### extend our list "to_add" with this artifact clusters' contribution:
    lines_to_add.extend(non_planar_connections)
    to_add.extend(lines_to_add)


def is_dangle(edgelines: gpd.GeoSeries) -> bool:
    """Determine if an edge is dangling or not."""

    def _sum_intersects(loc: int) -> int:
        """Sum the number of places linestrings intersect each other."""
        point = shapely.get_point(edgelines, loc)
        ix, edge_ix1 = edgelines.sindex.query(point, predicate="intersects")
        data = ([True] * len(ix), (ix, edge_ix1))
        return sparse.coo_array(data, shape=shape, dtype=np.bool_).sum(axis=1)

    shape = (len(edgelines), len(edgelines))
    first_sum = _sum_intersects(0)
    last_sum = _sum_intersects(-1)

    return (first_sum == 1) | (last_sum == 1)


def line_segments(line: shapely.LineString) -> np.ndarray:
    """Explode a linestring into constituent pairwise coordinates."""
    xys = shapely.get_coordinates(line)
    return shapely.linestrings(
        np.column_stack((xys[:-1], xys[1:])).reshape(xys.shape[0] - 1, 2, 2)
    )<|MERGE_RESOLUTION|>--- conflicted
+++ resolved
@@ -329,21 +329,11 @@
         return len(neighs) > 0 and cond(polys.loc[list(neighs), "is_artifact"])
 
     with warnings.catch_warnings():  # the second loop likey won't find threshold
-<<<<<<< HEAD
         warnings.filterwarnings(
             "ignore", message="Input roads could not not be polygonized."
         )
         warnings.filterwarnings("ignore", message="No threshold found.")
-        fas = momepy.FaceArtifacts(roads)
-=======
-        warnings.filterwarnings("ignore", message="No threshold found")
         fas = FaceArtifacts(roads)
-    polys = fas.polygons.set_crs(roads.crs)
-
-    # rook neighbors
-    rook = graph.Graph.build_contiguity(polys, rook=True)
-    polys["neighbors"] = rook.neighbors
->>>>>>> 2190c9ee
 
     # If the fai is below the threshold
     if threshold is None:
