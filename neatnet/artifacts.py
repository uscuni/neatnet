import logging
import warnings

import geopandas as gpd
import momepy
import numpy as np
import pandas as pd
import shapely
from esda import shape
from libpysal import graph
from scipy import sparse
from scipy.signal import find_peaks
from scipy.stats import gaussian_kde

from .geometry import (
    _is_within,
    angle_between_two_lines,
    snap_to_targets,
    voronoi_skeleton,
)
from .nodes import weld_edges

logger = logging.getLogger(__name__)


class FaceArtifacts:
    """Identify face artifacts in street networks.

    For a given street network composed of transportation-oriented geometry containing
    features representing things like roundabouts, dual carriegaways and complex
    intersections, identify areas enclosed by geometry that is considered a `face
    artifact` as per :cite:`fleischmann_shape-based_2024`. Face artifacts highlight
    areas with a high likelihood of being of non-morphological (e.g. transporation)
    origin and may require simplification prior morphological analysis. See
    :cite:`fleischmann_shape-based_2024` for more details.

    Parameters
    ----------
    gdf : geopandas.GeoDataFrame
        GeoDataFrame containing street network represented as (Multi)LineString geometry
    index : str = 'circular_compactness'
        A type of the shape compacntess index to be used. Available are
        ['circlular_compactness', 'isoperimetric_quotient', 'diameter_ratio']
    height_mins : float = -numpy.inf
        Required depth of valleys.
    height_maxs : float = 0.008
        Required height of peaks
    prominence : float = 0.00075
        Required prominence of peaks

    Attributes
    ----------
    threshold : float
        Identified threshold between face polygons and face artifacts
    face_artifacts : geopandas.GeoDataFrame
        A GeoDataFrame of geometries identified as face artifacts
    polygons : geopandas.GeoDataFrame
        All polygons resulting from polygonization of the input gdf with the
        face_artifact_index
    kde : scipy.stats._kde.gaussian_kde
        Representation of a kernel-density estimate using Gaussian kernels.
    pdf : numpy.ndarray
        Probability density function
    peaks : numpy.ndarray
        locations of peaks in pdf
    valleys : numpy.ndarray
        locations of valleys in pdf

    Examples
    --------
    >>> fa = neatnet.FaceArtifacts(street_network_prague)
    >>> fa.threshold
    6.9634555986177045
    >>> fa.face_artifacts.head()
                                                 geometry  face_artifact_index
    6   POLYGON ((-744164.625 -1043922.362, -744167.39...             5.112844
    9   POLYGON ((-744154.119 -1043804.734, -744152.07...             6.295660
    10  POLYGON ((-744101.275 -1043738.053, -744103.80...             2.862871
    12  POLYGON ((-744095.511 -1043623.478, -744095.35...             3.712403
    17  POLYGON ((-744488.466 -1044533.317, -744489.33...             5.158554

    Notes
    -----
    In purely synthetic scenarios where all calculated face artifact index values are
    equal (e.g. a regular grid/lattice) a ``LinAlgError`` error will be raised. This
    is virtually guaranteed to not happen in practice.
    """

    def __init__(
        self,
        gdf: gpd.GeoDataFrame,
        *,
        index: str = "circular_compactness",
        height_mins: float = -np.inf,
        height_maxs: float = 0.008,
        prominence: float = 0.00075,
    ):
        try:
            from esda import shape
        except (ImportError, ModuleNotFoundError) as err:
            raise ImportError(
                "The `esda` package is required. You can install it using "
                "`pip install esda` or `conda install esda -c conda-forge`."
            ) from err

        # Polygonize street network
        polygons = gpd.GeoSeries(
            shapely.polygonize(  # polygonize
                [gdf.dissolve().geometry.item()]
            )
        ).explode(ignore_index=True)

        # Store geometries as a GeoDataFrame
        self.polygons = gpd.GeoDataFrame(geometry=polygons)

        if self.polygons.empty:
            warnings.warn(
                "Input roads could not not be polygonized. "
                "Identification of face artifacts not possible.",
                UserWarning,
                stacklevel=2,
            )
            self.kde = None
            self.pdf = None
            self.peaks = None
            self.d_peaks = None
            self.valleys = None
            self.d_valleys = None
            self.threshold = None
            self.face_artifacts = None
            return

        if index == "circular_compactness":
            self.polygons["face_artifact_index"] = np.log(
                shape.minimum_bounding_circle_ratio(polygons) * polygons.area
            )
        elif index == "isoperimetric_quotient":
            self.polygons["face_artifact_index"] = np.log(
                shape.isoperimetric_quotient(polygons) * polygons.area
            )
        elif index == "diameter_ratio":
            self.polygons["face_artifact_index"] = np.log(
                shape.diameter_ratio(polygons) * polygons.area
            )
        else:
            raise ValueError(
                f"'{index}' is not supported. Use one of ['circlular_compactness', "
                "'isoperimetric_quotient', 'diameter_ratio']"
            )

        # parameters for peak/valley finding
        peak_parameters = {
            "height_mins": height_mins,
            "height_maxs": height_maxs,
            "prominence": prominence,
        }
        mylinspace = np.linspace(
            self.polygons["face_artifact_index"].min(),
            self.polygons["face_artifact_index"].max(),
            1000,
        )

        self.kde = gaussian_kde(
            self.polygons["face_artifact_index"], bw_method="silverman"
        )
        self.pdf = self.kde.pdf(mylinspace)

        # find peaks
        self.peaks, self.d_peaks = find_peaks(
            x=self.pdf,
            height=peak_parameters["height_maxs"],
            threshold=None,
            distance=None,
            prominence=peak_parameters["prominence"],
            width=1,
            plateau_size=None,
        )

        # find valleys
        self.valleys, self.d_valleys = find_peaks(
            x=-self.pdf + 1,
            height=peak_parameters["height_mins"],
            threshold=None,
            distance=None,
            prominence=peak_parameters["prominence"],
            width=1,
            plateau_size=None,
        )

        # check if we have at least 2 peaks
        condition_2peaks = len(self.peaks) > 1

        # check if we have at least 1 valley
        condition_1valley = len(self.valleys) > 0

        conditions = [condition_2peaks, condition_1valley]

        # if both these conditions are true, we find the artifact index
        if all(conditions):
            # find list order of highest peak
            highest_peak_listindex = np.argmax(self.d_peaks["peak_heights"])
            # find index (in linspace) of highest peak
            highest_peak_index = self.peaks[highest_peak_listindex]
            # define all possible peak ranges fitting our definition
            peak_bounds = list(zip(self.peaks[:-1], self.peaks[1:], strict=True))
            peak_bounds_accepted = [b for b in peak_bounds if highest_peak_index in b]
            # find all valleys that lie between two peaks
            valleys_accepted = [
                v_index
                for v_index in self.valleys
                if any(v_index in range(b[0], b[1]) for b in peak_bounds_accepted)
            ]
            # the value of the first of those valleys is our artifact index
            # get the order of the valley
            valley_index = valleys_accepted[0]

            # derive threshold value for given option from index/linspace
            self.threshold = float(mylinspace[valley_index])
            self.face_artifacts = self.polygons[
                self.polygons.face_artifact_index < self.threshold
            ]
        else:
            warnings.warn(
                "No threshold found. Either your dataset it too small or the "
                "distribution of the face artifact index does not follow the "
                "expected shape.",
                UserWarning,
                stacklevel=2,
            )
            self.threshold = None
            self.face_artifacts = None


def get_artifacts(
    roads: gpd.GeoDataFrame,
    *,
    exclusion_mask: None | gpd.GeoSeries = None,
    predicate: str = "intersects",
    threshold: None | float | int = None,
    threshold_fallback: None | float | int = None,
    area_threshold_blocks: float | int = 1e5,
    isoareal_threshold_blocks: float | int = 0.5,
    area_threshold_circles: float | int = 5e4,
    isoareal_threshold_circles_enclosed: float | int = 0.75,
    isoperimetric_threshold_circles_touching: float | int = 0.9,
) -> tuple[gpd.GeoDataFrame, float | None]:
    """Extract face artifacts and return the FAI threshold.
    See :cite:`fleischmann_shape-based_2024` for more details.

    Parameters
    ----------
    roads : geopandas.GeoDataFrame
        Input roads that have been preprocessed.
    exclusion_mask : None | geopandas.GeoSeries = None
        Polygons used to determine face artifacts to exclude from returned output.
    predicate : str = 'intersects'
        The spatial predicate used to exclude face artifacts from returned output.
    threshold : None | float | int = None
        First option threshold used to determine face artifacts. See the
        ``artifact_threshold`` keyword argument in ``simplify.simplify_network()``.
    threshold_fallback : None | float | int = None
        Second option threshold used to determine face artifacts. See the
        ``artifact_threshold_fallback`` keyword argument in
        ``simplify.simplify_network()``.
    area_threshold_blocks : float | int = 1e5
        This is the first threshold for detecting block-like artifacts whose
        Face Artifact Index (see :cite:`fleischmann_shape-based_2024`) is above
        the value passed in ``artifact_threshold``.
        If a polygon has an area below ``area_threshold_blocks``, *and*
        is of elongated shape (see also ``isoareal_threshold_blocks``),
        *and* touches at least one polygon that has already been classified as artifact,
        then it will be classified as an artifact.
    isoareal_threshold_blocks : float | int = 0.5
        This is the second threshold for detecting block-like artifacts whose
        Face Artifact Index (see :cite:`fleischmann_shape-based_2024`) is above the
        value passed in ``artifact_threshold``. If a polygon has an isoareal quotient
        below ``isoareal_threshold_blocks`` (see ``esda.shape.isoareal_quotient``),
        i.e., if it has an elongated shape; *and* it has a sufficiently small area
        (see also ``area_threshold_blocks``), *and* if it touches at least one
        polygon that has already been detected as an artifact,
        then it will be classified as an artifact.
    area_threshold_circles : float | int = 5e4
        This is the first threshold for detecting circle-like artifacts whose
        Face Artifact Index (see :cite:`fleischmann_shape-based_2024`) is above the
        value passed in ``artifact_threshold``. If a polygon has an area below
        ``area_threshold_circles``, *and* one of the following 2 cases is given:
        (a) the polygon is touched, but not enclosed by polygons already classified
        as artifacts, *and* with an isoperimetric quotient
        (see ``esda.shape.isoperimetric_quotient``)
        above ``isoperimetric_threshold_circles_touching``, i.e., if its shape
        is close to circular; or (b) the polygon is fully enclosed by polygons
        already classified as artifacts, *and* with an isoareal quotient
        above
        ``isoareal_threshold_circles_enclosed``, i.e., if its shape is
        close to circular; then it will be classified as an artifact.
    isoareal_threshold_circles_enclosed : float | int = 0.75
        This is the second threshold for detecting circle-like artifacts whose
        Face Artifact Index (see :cite:`fleischmann_shape-based_2024`) is above the
        value passed in ``artifact_threshold``. If a polygon has a sufficiently small
        area (see also ``area_threshold_circles``), *and* the polygon is
        fully enclosed by polygons already classified as artifacts,
        *and* its isoareal quotient (see ``esda.shape.isoareal_quotient``)
        is above the value passed to ``isoareal_threshold_circles_enclosed``,
        i.e., if its shape is close to circular;
        then it will be classified as an artifact.
    isoperimetric_threshold_circles_touching : float | int = 0.9
        This is the third threshold for detecting circle-like artifacts whose
        Face Artifact Index (see :cite:`fleischmann_shape-based_2024`)
        is above the value passed in ``artifact_threshold``.
        If a polygon has a sufficiently small area
        (see also ``area_threshold_circles``), *and* the polygon is touched
        by at least one polygon already classified as artifact,
        *and* its isoperimetric quotient (see ``esda.shape.isoperimetric_quotient``)
        is above the value passed to ``isoperimetric_threshold_circles_touching``,
        i.e., if its shape is close to circular;
        then it will be classified as an artifact.

    Returns
    -------
    artifacts : geopandas.GeoDataFrame
        Face artifact polygons.
    threshold : float | None
        Resultant artifact detection threshold from ``FaceArtifacts.threshold``.
        May also be the returned value of ``threshold`` or ``threshold_fallback``.
    """
    with warnings.catch_warnings():  # the second loop likey won't find threshold
        warnings.filterwarnings(
            "ignore", message="Input roads could not not be polygonized."
        )
        warnings.filterwarnings("ignore", message="No threshold found.")
        fas = FaceArtifacts(roads)
<<<<<<< HEAD
=======
    polys = fas.polygons.set_crs(roads.crs)

    # rook neighbors
    rook = graph.Graph.build_contiguity(polys, rook=True)
>>>>>>> 44f5a13a

    # If the fai is below the threshold
    if threshold is None:
        if not fas.threshold and fas.polygons.empty:
            return gpd.GeoDataFrame(geometry=[]), None
        if not fas.threshold and threshold_fallback:
            threshold = threshold_fallback
        elif not fas.threshold and not threshold_fallback:
            raise ValueError(
                "No threshold for artifact detection found. Pass explicit "
                "`threshold` or `threshold_fallback` to provide the value directly."
            )
        else:
            threshold = fas.threshold

    polys = fas.polygons.set_crs(roads.crs)

    # rook neighbors
    rook = graph.Graph.build_contiguity(polys, rook=True)
    polys["neighbors"] = rook.neighbors

    # polygons are not artifacts
    polys["is_artifact"] = False
    polys.loc[polys["face_artifact_index"] < threshold, "is_artifact"] = True

    # compute area, isoareal quotient, and isoperimetric quotient
    polys["area_sqm"] = polys.area
    polys["isoareal_index"] = shape.isoareal_quotient(polys.geometry)
    polys["isoperimetric_quotient"] = shape.isoperimetric_quotient(polys.geometry)

    is_artifact = polys["is_artifact"]
    area = polys["area_sqm"]
    isoareal = polys["isoareal_index"]
    isoperimetric = polys["isoperimetric_quotient"]

    def _all_any(group):
        return all(group), any(group)

    # iterate to account for artifacts that become
    # enclosed or touching by new designation
    while True:
        # count number of artifacts to break while loop
        # when no new artifacts are added
        artifact_count_before = sum(is_artifact)

        # polygons that are enclosed by artifacts (at this moment) and
        # that are touching artifacts (at this moment)
        polys[["enclosed", "touching"]] = pd.DataFrame(
            np.stack(rook.apply(polys.is_artifact, _all_any)),
            columns=["enclosed", "touching"],
        )
        polys.loc[rook.isolates, "enclosed"] = False
        polys.loc[rook.isolates, "touching"] = False

        # "block" like artifacts (that are not too big or too rectangular)
        # TODO: there are still some dual carriageway - type blocks
        # TODO: that slip through this one
        cond_geom = polys["enclosed"] | polys["touching"]
        cond_area = area < area_threshold_blocks
        cond_metric = isoareal < isoareal_threshold_blocks
        polys.loc[cond_geom & cond_area & cond_metric, "is_artifact"] = True

        # "circle" like artifacts (that are small and quite circular)
        # -- circles enclosed
        cond_geom = polys["enclosed"]
        cond_area = area < area_threshold_circles
        cond_metric = isoareal > isoareal_threshold_circles_enclosed
        polys.loc[cond_geom & cond_area & cond_metric, "is_artifact"] = True

        # -- circles touching
        cond_geom = polys["touching"]
        cond_area = area < area_threshold_circles
        cond_metric = isoperimetric > isoperimetric_threshold_circles_touching
        polys.loc[cond_geom & cond_area & cond_metric, "is_artifact"] = True

        artifact_count_after = sum(is_artifact)
        if artifact_count_after == artifact_count_before:
            break

    artifacts = polys[is_artifact][["geometry"]].reset_index(drop=True)
    artifacts["id"] = artifacts.index

    if exclusion_mask is not None:
        _, art_idx = artifacts.sindex.query(exclusion_mask, predicate=predicate)
        artifacts = artifacts.drop(np.unique(art_idx)).copy()

    return artifacts, threshold


def ccss_special_case(
    primes: gpd.GeoSeries,
    conts_groups: gpd.GeoDataFrame,
    highest_hierarchy: gpd.GeoDataFrame,
    relevant_nodes: gpd.GeoDataFrame,
    split_points: list,
) -> np.ndarray:
    """If there are primes on both ``C``s, connect them. If there's
    prime on one ``C``, connect it to the other ``C``. If there are
    no primes, get midpoints on ``C``s and connect those.

    Parameters
    ----------
    primes : geopandas.GeoSeries
        Nodes that are external to the artifacts, but need to be kept
    conts_groups : geopandas.GeoDataFrame
        All ``C`` labeled edges dissolved by connected component label.
    highest_hierarchy : geopandas.GeoDataFrame
        ``edges`` in the ``C`` continuity group – ``edges[~es_mask]``.
    relevant_targets : geopandas.GeoDataFrame
        The nodes forming the artifact.
    split_points : list
        Points to be used for topological corrections.

    Returns
    -------
    numpy.ndarray
        New linestrings for reconnections.
    """

    if primes.empty:
        # midpoints solution
        c0 = conts_groups.geometry.iloc[0]
        c1 = conts_groups.geometry.iloc[1]
        p0 = shapely.line_interpolate_point(c0, 0.5, normalized=True)
        p1 = shapely.line_interpolate_point(c1, 0.5, normalized=True)
        new_connections = [shapely.LineString([p0, p1])]
        split_points.append(p0)
        split_points.append(p1)

    # one prime, get shortest line to the other C
    elif primes.shape[0] == 1:
        no_prime_c = conts_groups[conts_groups.disjoint(primes.geometry.item())]
        sl = shapely.shortest_line(primes.geometry.item(), no_prime_c.geometry.item())
        new_connections = [sl]
        split_points.append(shapely.get_point(sl, -1))

    # multiple primes, connect two nearest on distinct Cs
    else:
        primes_on_c0 = primes[primes.intersects(conts_groups.geometry.iloc[0])]
        primes_on_c1 = primes[primes.intersects(conts_groups.geometry.iloc[1])]

        if primes_on_c0.empty:
            sl = shapely.shortest_line(
                conts_groups.geometry.iloc[0], primes_on_c1.union_all()
            )
            new_connections = [sl]
            split_points.append(shapely.get_point(sl, 0))
        elif primes_on_c1.empty:
            sl = shapely.shortest_line(
                primes_on_c0.union_all(), conts_groups.geometry.iloc[1]
            )
            new_connections = [sl]
            split_points.append(shapely.get_point(sl, -1))
        else:
            new_connections = [
                shapely.shortest_line(
                    primes_on_c0.union_all(), primes_on_c1.union_all()
                )
            ]

    # some nodes may have ended unconnected. Find them and reconnect them.
    combined_linework = pd.concat(
        [
            highest_hierarchy,
            gpd.GeoSeries(new_connections, crs=highest_hierarchy.crs),
        ]
    ).union_all()
    missing = relevant_nodes[relevant_nodes.disjoint(combined_linework)]
    new_connections.extend(
        shapely.shortest_line(missing.geometry, combined_linework).tolist()
    )

    return np.array(new_connections)


def filter_connections(
    primes: gpd.GeoSeries,
    relevant_targets: gpd.GeoDataFrame,
    conts_groups: gpd.GeoDataFrame,
    new_connections: np.ndarray,
) -> tuple[np.ndarray, np.ndarray, np.ndarray]:
    """The skeleton returns connections to all the nodes. We need to keep only
    some, if there are multiple connections to a single C. We don't touch the other.

    Parameters
    ----------
    primes : geopandas.GeoSeries
        Nodes that are external to the artifacts, but need to be kept
    relevant_targets : geopandas.GeoDataFrame
        The nodes forming the artifact.
    conts_groups : geopandas.GeoDataFrame
        All ``C`` labeled edges dissolved by connected component label.
    new_connections : numpy.ndarray
        New linestrings for reconnections.

    Returns
    -------
    tuple[np.ndarray, np.ndarray, np.ndarray]
        - Updated ``new_connections``
        - Connections intersecting ``C``
        - Connections intersecting ``primes``
    """

    unwanted = []
    keeping = []
    conn_c = []
    conn_p = []
    if not primes.empty and not relevant_targets.empty:
        targets = pd.concat([primes.geometry, relevant_targets.geometry])
    elif primes.empty:
        targets = relevant_targets.geometry
    else:
        targets = primes.geometry
    for c in conts_groups.geometry:
        int_mask = shapely.intersects(new_connections, c)
        connections_intersecting_c = new_connections[int_mask]
        conn_c.append(connections_intersecting_c)
        if len(connections_intersecting_c) > 1:
            prime_mask = shapely.intersects(
                connections_intersecting_c, targets.union_all()
            )
            connections_intersecting_primes = connections_intersecting_c[prime_mask]
            conn_p.append(connections_intersecting_primes)
            # if there are multiple connections to a single C, drop them and keep only
            # the shortest one leading to prime
            if (
                len(connections_intersecting_c) > 1
                and len(connections_intersecting_primes) > 0
            ):
                lens = shapely.length(connections_intersecting_primes)
                unwanted.append(connections_intersecting_c)
                keeping.append(connections_intersecting_primes[[np.argmin(lens)]])

            # fork on two nodes on C
            elif len(connections_intersecting_c) > 1:
                lens = shapely.length(connections_intersecting_c)
                unwanted.append(connections_intersecting_c)

    if len(unwanted) > 0:
        wanted_mask = ~np.isin(new_connections, np.concatenate(unwanted))
        if len(keeping) > 0:
            new_connections = np.concatenate(
                [new_connections[wanted_mask], np.concatenate(keeping)]
            )
        else:
            new_connections = new_connections[wanted_mask]
    return (
        new_connections,
        np.concatenate(conn_c) if len(conn_c) > 0 else np.array([]),
        np.concatenate(conn_p) if len(conn_p) > 0 else np.array([]),
    )


def avoid_forks(
    highest_hierarchy: gpd.GeoDataFrame,
    new_connections: np.ndarray,
    relevant_targets: gpd.GeoDataFrame,
    artifact: gpd.GeoDataFrame,
    split_points: list,
) -> np.ndarray:
    """Multiple ``C``s that are not intersecting. Avoid forks on the ends of a
    Voronoi skeleton. If one goes to a relevant node, keep it. If not, remove
    both and replace with a new shortest connection.

    Parameters
    ----------
    highest_hierarchy : geopandas.GeoDataFrame
        ``edges`` in the ``C`` continuity group – ``edges[~es_mask]``.
    new_connections : numpy.ndarray
        New linestrings for reconnections.
    relevant_targets : geopandas.GeoDataFrame
        The nodes forming the artifact.
    artifact : geopandas.GeoDataFrame
        The polygonal representation of the artifact.
    split_points : list
        Points to be used for topological corrections.

    Returns
    -------
    np.ndarray
        ``new_connections`` with either 1 prong of the fork if it connects to
        a relevant node or a new short connection if not.
    """

    int_mask = shapely.intersects(new_connections, highest_hierarchy.union_all())
    targets_mask = shapely.intersects(new_connections, relevant_targets.union_all())
    new_connections = new_connections[(int_mask * targets_mask) | np.invert(int_mask)]
    cont_diss = highest_hierarchy.dissolve(highest_hierarchy.coins_group).geometry
    addition, splitters = snap_to_targets(
        new_connections,
        artifact.geometry,
        cont_diss[cont_diss.disjoint(shapely.union_all(new_connections))],
    )
    split_points.extend(splitters)
    new_connections = np.concatenate([new_connections, addition])

    return new_connections


def reconnect(
    conts_groups: gpd.GeoDataFrame,
    new_connections: np.ndarray,
    artifact: gpd.GeoDataFrame,
    split_points: list,
    eps: float,
) -> np.ndarray:
    """Check for disconnected Cs and reconnect.

    Parameters
    ----------
    conts_groups : geopandas.GeoDataFrame
        All ``C`` labeled edges dissolved by connected component label.
    new_connections : numpy.ndarray
        New linestrings for reconnections.
    artifact : geopandas.GeoDataFrame
        The polygonal representation of the artifact.
    split_points : list
        Points to be used for topological corrections.
    eps : float
        Small tolerance epsilon.

    Returns
    -------
    np.ndarray
        ``new_connections`` with additional edges.
    """

    new_connections_comps = graph.Graph.build_contiguity(
        gpd.GeoSeries(new_connections), rook=False
    ).component_labels
    new_components = gpd.GeoDataFrame(geometry=new_connections).dissolve(
        new_connections_comps
    )
    additions = []
    for c in conts_groups.geometry:
        mask = new_components.intersects(c.buffer(eps))
        if not mask.all():
            adds, splitters = snap_to_targets(
                new_components[~mask].geometry, artifact.geometry, [c]
            )
            additions.extend(adds)
            split_points.extend(splitters)
    if len(additions) > 0:
        new_connections = np.concatenate([new_connections, additions])

    return new_connections


def remove_dangles(
    new_connections: np.ndarray,
    artifact: gpd.GeoDataFrame,
    eps: float = 1e-4,
) -> np.ndarray:
    """Dropping lines can introduce dangling edges. Remove those.

    Parameters
    ----------
    new_connections : np.ndarray
        New linestrings for reconnections.
    artifact : geopandas.GeoDataFrame
        The polygonal representation of the artifact.
    eps : float = 1e-4
        Small tolerance epsilon.

    Returns
    -------
    np.ndarray
        ``new_connections`` without dangling edges.
    """

    new_connections = shapely.line_merge(new_connections)
    pts0 = shapely.get_point(new_connections, 0)
    pts1 = shapely.get_point(new_connections, -1)
    pts = shapely.buffer(np.concatenate([pts0, pts1]), eps)
    all_idx, pts_idx = shapely.STRtree(pts).query(
        np.concatenate([pts, [artifact.geometry.boundary]]),
        predicate="intersects",
    )
    data = [True] * len(all_idx)
    sp = sparse.coo_array((data, (pts_idx, all_idx)), shape=(len(pts), len(pts) + 1))
    dangles = pts[sp.sum(axis=1) == 1]
    new_connections = new_connections[
        shapely.disjoint(new_connections, shapely.union_all(dangles))
    ]
    return new_connections


def one_remaining(
    relevant_targets: gpd.GeoDataFrame,
    remaining_nodes: gpd.GeoDataFrame,
    artifact: gpd.GeoDataFrame,
    edges: gpd.GeoDataFrame,
    es_mask: pd.Series,
    max_segment_length: float | int,
    split_points: list,
    clip_limit: float | int,
    consolidation_tolerance: float | int,
) -> gpd.GeoDataFrame:
    """Resolve situations where there is 1 highest hierarchy and 1
    remaining node. This function is called within ``artifacts.nx_gx()``:
        * first SUBRANCH of BRANCH 2:
            * relevant node targets exist
                * only one remaining node

    Parameters
    ----------
    relevant_targets : geopandas.GeoDataFrame
        The nodes forming the artifact.
    remaining_nodes : geopandas.GeoDataFrame
        Nodes associated with the artifact that are not in group ``C``.
    artifact : geopandas.GeoDataFrame
        The polygonal representation of the artifact.
    edges : geopandas.GeoDataFrame
        Line geometries forming the artifact.
    es_mask : pandas.Series
        A mask for ``edges`` in the ``E`` and ``S`` continuity groups.
    max_segment_length : float | int
        Additional vertices will be added so that all line segments
        are no longer than this value. Must be greater than 0.
    split_points : list
        Points to be used for topological corrections.
    clip_limit : float | int
        Following generation of the Voronoi linework in ``geometry.voronoi_skeleton()``,
        we clip to fit inside the polygon. To ensure we get a space to make proper
        topological connections from the linework to the actual points on the edge of
        the polygon, we clip using a polygon with a negative buffer of ``clip_limit``
        or the radius of maximum inscribed circle, whichever is smaller.
    consolidation_tolerance : float | int
        Tolerance passed to node consolidation within the
        ``geometry.voronoi_skeleton()``.

    Returns
    -------
    geopandas.GeoDataFrame
        Newly resolved edges. The ``split_points`` parameter is also updated inplace.
    """

    # find the nearest relevant target
    remaining_nearest, target_nearest = relevant_targets.sindex.nearest(
        remaining_nodes.geometry, return_all=False
    )
    # create a new connection as the shortest straight line
    new_connections = shapely.shortest_line(
        remaining_nodes.geometry.iloc[remaining_nearest].values,
        relevant_targets.geometry.iloc[target_nearest].values,
    )
    # check if the new connection is within the artifact
    connections_within = _is_within(new_connections, artifact.geometry, 0.1)
    # if it is not within, discard it and use the skeleton instead
    if not connections_within.all():
        logger.debug("CONDITION _is_within False")

        new_connections, splitters = voronoi_skeleton(
            edges[es_mask].geometry,  # use edges that are being dropped
            poly=artifact.geometry,
            snap_to=relevant_targets.geometry.iloc[target_nearest],  # snap to nearest
            max_segment_length=max_segment_length,
            buffer=clip_limit,  # TODO: figure out if we need this
            clip_limit=clip_limit,
            consolidation_tolerance=consolidation_tolerance,
        )
        split_points.extend(splitters)

    return remove_dangles(new_connections, artifact)


def multiple_remaining(
    edges: gpd.GeoDataFrame,
    es_mask: pd.Series,
    artifact: pd.DataFrame,
    max_segment_length: float | int,
    highest_hierarchy: gpd.GeoDataFrame,
    split_points: list,
    snap_to: gpd.GeoSeries,
    clip_limit: float | int,
    consolidation_tolerance: float | int,
) -> gpd.GeoDataFrame:
    """Resolve situations where there is 1 highest hierarchy and multiple
    remaining nodes. This function is called within ``artifacts.nx_gx()``:
        * second SUBRANCH of BRANCH 2:
            * relevant node targets exist
                * more than one remaining node
        * second SUBRANCH of BRANCH 3:
            * no target nodes - snapping to C
                * more than one remaining node

    Parameters
    ----------
    edges : geopandas.GeoDataFrame
        Line geometries forming the artifact.
    es_mask : pandas.Series
        A mask for ``edges`` in the ``E`` and ``S`` continuity groups.
    artifact : geopandas.GeoDataFrame
        The polygonal representation of the artifact.
    max_segment_length : float | int
        Additional vertices will be added so that all line segments
        are no longer than this value. Must be greater than 0.
    highest_hierarchy : geopandas.GeoDataFrame
        ``edges`` in the ``C`` continuity group – ``edges[~es_mask]``.
    split_points : list
        Points to be used for topological corrections.
    snap_to : geopandas.GeoSeries
        Snap to these relevant node targets.
    clip_limit : float | int
        Following generation of the Voronoi linework in ``geometry.voronoi_skeleton()``,
        we clip to fit inside the polygon. To ensure we get a space to make proper
        topological connections from the linework to the actual points on the edge of
        the polygon, we clip using a polygon with a negative buffer of ``clip_limit``
        or the radius of maximum inscribed circle, whichever is smaller.
    consolidation_tolerance : float | int
        Tolerance passed to node consolidation within the
        ``geometry.voronoi_skeleton()``.

    Returns
    -------
    geopandas.GeoDataFrame
        Newly resolved edges. The ``split_points`` parameter is also updated inplace.
    """

    # use skeleton to ensure all nodes are naturally connected
    new_connections, splitters = voronoi_skeleton(
        edges[es_mask].geometry,  # use edges that are being dropped
        poly=artifact.geometry,
        snap_to=snap_to,  # snap to relevant node targets
        max_segment_length=max_segment_length,
        secondary_snap_to=highest_hierarchy.geometry,
        clip_limit=clip_limit,
        consolidation_tolerance=consolidation_tolerance,
    )
    split_points.extend(splitters)

    return remove_dangles(new_connections, artifact)


def one_remaining_c(
    remaining_nodes: gpd.GeoDataFrame,
    highest_hierarchy: gpd.GeoDataFrame,
    artifact: gpd.GeoDataFrame,
    edges: gpd.GeoDataFrame,
    es_mask: pd.Series,
    max_segment_length: float | int,
    split_points: list,
    clip_limit: float | int,
    consolidation_tolerance: float | int = 10,
) -> np.ndarray:
    """Resolve situations where there is 1 highest hierarchy and 1 remaining node.
    This function is called within ``artifacts.nx_gx()``:
        * first SUBRANCH of BRANCH 3:
            * no target nodes - snapping to C
                *  only one remaining node

    Parameters
    ----------
    remaining_nodes : geopandas.GeoDataFrame
        Nodes associated with the artifact that are not in group ``C``.
    highest_hierarchy : geopandas.GeoDataFrame
        ``edges`` in the ``C`` continuity group – ``edges[~es_mask]``.
    artifact : geopandas.GeoDataFrame
        The polygonal representation of the artifact.
    edges : geopandas.GeoDataFrame
        Line geometries forming the artifact.
    es_mask : pandas.Series
        A mask for ``edges`` in the ``E`` and ``S`` continuity groups.
    max_segment_length : float | int = 1
        Additional vertices will be added so that all line segments
        are no longer than this value. Must be greater than 0.
    split_points : list
        Points to be used for topological corrections.
    clip_limit : float | int
        Following generation of the Voronoi linework in ``geometry.voronoi_skeleton()``,
        we clip to fit inside the polygon. To ensure we get a space to make proper
        topological connections from the linework to the actual points on the edge of
        the polygon, we clip using a polygon with a negative buffer of ``clip_limit``
        or the radius of maximum inscribed circle, whichever is smaller.
    consolidation_tolerance : float | int = 10
        Tolerance passed to node consolidation within the
        ``geometry.voronoi_skeleton()``.

    Returns
    -------
    numpy.ndarray
        Newly resolved edges. The ``split_points`` parameter is also updated inplace.
    """

    # create a new connection as the shortest straight line to any C
    new_connections = shapely.shortest_line(
        remaining_nodes.geometry.values,
        highest_hierarchy.union_all(),
    )
    splitters = shapely.get_point(new_connections, -1)
    # check if the new connection is within the artifact
    connections_within = _is_within(new_connections, artifact.geometry, 0.1)
    # if it is not within, discard it and use the skeleton instead
    if not connections_within.all():
        logger.debug("CONDITION _is_within False")

        new_connections, splitters = voronoi_skeleton(
            edges[es_mask].geometry,  # use edges that are being dropped
            poly=artifact.geometry,
            snap_to=highest_hierarchy.dissolve("coins_group").geometry,  # snap to Cs
            max_segment_length=max_segment_length,
            clip_limit=clip_limit,
            consolidation_tolerance=consolidation_tolerance,
        )
    split_points.extend(splitters)

    return new_connections


def loop(
    edges: gpd.GeoDataFrame,
    es_mask: pd.Series,
    highest_hierarchy: gpd.GeoDataFrame,
    artifact: gpd.GeoDataFrame,
    max_segment_length: float | int,
    clip_limit: float | int,
    split_points: list,
    min_dangle_length: float | int,
    eps: float = 1e-4,
) -> list:
    """Replace an artifact formed by a loop with a single line formed
    by a subset of the Voronoi skeleton.

    Parameters
    ----------
    edges : geopandas.GeoDataFrame
        Line geometries forming the artifact.
    es_mask : pandas.Series
        A mask for ``edges`` in the ``E`` and ``S`` continuity groups.
    highest_hierarchy : geopandas.GeoDataFrame
        ``edges`` in the ``C`` continuity group – ``edges[~es_mask]``.
    artifact : geopandas.GeoDataFrame
        The polygonal representation of the artifact.
    max_segment_length : float | int = 1
        Additional vertices will be added so that all line segments
        are no longer than this value. Must be greater than 0.
    clip_limit : float | int
        Following generation of the Voronoi linework in ``geometry.voronoi_skeleton()``,
        we clip to fit inside the polygon. To ensure we get a space to make proper
        topological connections from the linework to the actual points on the edge of
        the polygon, we clip using a polygon with a negative buffer of ``clip_limit``
        or the radius of maximum inscribed circle, whichever is smaller.
    split_points : list
        Points to be used for topological corrections.
    min_dangle_length : float | int
         The threshold for determining if linestrings are dangling slivers to be
         removed or not.
    eps : float = 1e-4
        Small tolerance epsilon.

    Returns
    -------
    to_add : list
        Linestring geometries to be added.
    """

    # check if we need to add a deadend to represent the space
    to_add = []
    dropped = edges[es_mask].geometry.item()
    segments = line_segments(dropped)

    # figure out if there's a snapping node
    # Get nodes on Cs
    bd_points = highest_hierarchy.boundary.explode()
    # Identify nodes on primes
    primes = bd_points[bd_points.duplicated()]
    if primes.empty:
        logger.debug("SNAP TO highest_hierarchy")
        snap_to = highest_hierarchy.dissolve("coins_group").geometry
    else:
        logger.debug("SNAP TO primes")
        snap_to = primes

    _possible_dangle, splitters = voronoi_skeleton(
        segments,  # use edges that are being dropped
        poly=artifact.geometry,
        snap_to=snap_to,
        max_segment_length=max_segment_length,
        clip_limit=clip_limit,
        consolidation_tolerance=0,
    )
    split_points.extend(splitters)

    possible_dangle = gpd.GeoDataFrame(
        geometry=_possible_dangle[shapely.disjoint(_possible_dangle, dropped)]
    )
    if not possible_dangle.empty:
        comps = graph.Graph.build_contiguity(
            possible_dangle.difference(snap_to.union_all().buffer(eps)), rook=False
        )
        if comps.n_components > 1:
            # NOTE: it is unclear to me what exactly should happen here. I believe that
            # there will be cases when we may want to keep multiple dangles. Now keeping
            # only one.
            logger.debug("LOOP components many")
            comp_labels = comps.component_labels.values
            longest_component = possible_dangle.dissolve(
                comps.component_labels
            ).length.idxmax()
            possible_dangle = possible_dangle[comp_labels == longest_component]

        dangle_coins = momepy.COINS(
            possible_dangle,
            flow_mode=True,
        ).stroke_gdf()
        candidate = dangle_coins.loc[dangle_coins.length.idxmax()].geometry

        if candidate.intersects(snap_to.union_all().buffer(eps)) and (
            candidate.length > min_dangle_length
        ):
            logger.debug("LOOP intersects and length > min_dangle_length")
            if not primes.empty:
                points = [
                    shapely.get_point(candidate, 0),
                    shapely.get_point(candidate, -1),
                ]
                distances = shapely.distance(points, highest_hierarchy.union_all())
                if distances.max() > min_dangle_length:
                    logger.debug("LOOP prime check passed")
                    to_add.append(candidate)
            else:
                to_add.append(candidate)

    return to_add


def n1_g1_identical(
    edges: gpd.GeoDataFrame,
    *,
    to_drop: list,
    to_add: list,
    geom: shapely.Polygon,
    max_segment_length: float | int = 1,
    min_dangle_length: float | int = 10,
    clip_limit: float | int = 2,
) -> None:
    """Determine lines within artifacts to drop & add when dealing with typologies
    of 1 node and 1 continuity group – ``{C, E, S}``.

    Parameters
    ----------
    edges : geopandas.GeoDataFrame
        Line geometries forming the artifact.
    to_drop : list
        List collecting geometries to be dropped.
    to_add : list
        List collecting geometries to be added.
    geom : shapely.Polygon
        The polygonal representation of the artifact.
    max_segment_length : float | int = 1
        Additional vertices will be added so that all line segments
        are no longer than this value. Must be greater than 0.
    min_dangle_length : float | int = 10
        The threshold for determining if linestrings are dangling slivers to be
        removed or not.
    clip_limit : None | float | int = 2
        Following generation of the Voronoi linework in ``geometry.voronoi_skeleton()``,
        we clip to fit inside the polygon. To ensure we get a space to make proper
        topological connections from the linework to the actual points on the edge of
        the polygon, we clip using a polygon with a negative buffer of ``clip_limit``
        or the radius of maximum inscribed circle, whichever is smaller.

    Returns
    -------
    None
        ``to_drop`` and ``to_add`` are updated inplace.
    """

    to_drop.append(edges.index[0])
    dropped = edges.geometry.item()
    segments = line_segments(dropped)

    snap_to = shapely.get_point(dropped, 0)

    possible_dangle, _ = voronoi_skeleton(
        segments,  # use edges that are being dropped
        poly=geom,
        snap_to=[snap_to],
        max_segment_length=max_segment_length,
        clip_limit=clip_limit,
    )
    disjoint = shapely.disjoint(possible_dangle, dropped)
    connecting = shapely.intersects(possible_dangle, snap_to)
    dangle = possible_dangle[disjoint | connecting]

    dangle_geoms = gpd.GeoSeries(shapely.line_merge(dangle)).explode()
    dangle_coins = momepy.COINS(
        dangle_geoms, flow_mode=True, angle_threshold=120
    ).stroke_attribute()
    strokes = gpd.GeoDataFrame({"coin": dangle_coins}, geometry=dangle_geoms).dissolve(
        "coin"
    )
    entry = strokes.geometry[strokes.intersects(snap_to)].item()
    if entry.length > min_dangle_length:
        to_add.append(entry)


def nx_gx_identical(
    edges: gpd.GeoDataFrame,
    *,
    geom: shapely.Polygon,
    to_drop: list,
    to_add: list,
    nodes: gpd.GeoSeries,
    angle: float | int,
    max_segment_length: float | int = 1,
    clip_limit: float | int = 2,
    consolidation_tolerance: float | int = 10,
    eps: float = 1e-4,
) -> None:
    """Determine lines within artifacts to drop & add when dealing with typologies of
    more than 1 node and 1 or more identical continuity groups – ``{C, E, S}``.

    It is used when there are at least two nodes, one or more continuity groups but all
    edges have the same position in their respective continuity groups. For example,
    they all are ``E`` (ending), or ``S`` (single). It does not mean that all edges
    belong to a single continuity group. Here the "identical" refers to identical
    continuity groups – e.g. ``4CCC, ``5EE``, or ``3SSS``.

    Drop all of them and link the entry points to a centroid.

    Parameters
    ----------
    edges : geopandas.GeoDataFrame
        Line geometries forming the artifact.
    geom : shapely.Polygon
        The polygonal representation of the artifact.
    to_drop : list
        List collecting geometries to be dropped.
    to_add : list
        List collecting geometries to be added.
    nodes : geopandas.GeoSeries
        Node geometries forming the artifact.
    angle : float | int
        Threshold for determination of line intersection angle acuteness.
        If the angle between two lines is too sharp, replace with a
        direct connection between the nodes.
    max_segment_length : float | int = 1
        Additional vertices will be added so that all line segments
        are no longer than this value. Must be greater than 0.
    clip_limit : float | int = 2
        Following generation of the Voronoi linework in ``geometry.voronoi_skeleton()``,
        we clip to fit inside the polygon. To ensure we get a space to make proper
        topological connections from the linework to the actual points on the edge of
        the polygon, we clip using a polygon with a negative buffer of ``clip_limit``
        or the radius of maximum inscribed circle, whichever is smaller.
    consolidation_tolerance : float | int = 10
         Tolerance passed to node consolidation within the
         ``geometry.voronoi_skeleton()``.
    eps : float = 1e-4
        Small tolerance epsilon.

    Returns
    -------
    None
        ``to_drop`` and ``to_add`` are updated inplace.
    """
    centroid = geom.centroid
    relevant_nodes = nodes.geometry.iloc[
        nodes.sindex.query(geom, predicate="dwithin", distance=eps)
    ]

    to_drop.extend(edges.index.to_list())
    lines = shapely.shortest_line(relevant_nodes, centroid)

    if not _is_within(lines, geom).all():
        logger.debug("NOT WITHIN replacing with skeleton")
        lines, _ = voronoi_skeleton(
            edges.geometry,  # use edges that are being dropped
            poly=geom,
            max_segment_length=max_segment_length,
            clip_limit=clip_limit,
            snap_to=relevant_nodes,
            consolidation_tolerance=consolidation_tolerance,
        )
        to_add.extend(weld_edges(lines, ignore=relevant_nodes.geometry))
    # if the angle between two lines is too sharp,
    # replace with a direct connection between the nodes
    elif len(lines) == 2:
        if angle_between_two_lines(lines.iloc[0], lines.iloc[1]) < angle:
            logger.debug(
                "TWO LINES WITH SHARP ANGLE replacing with straight connection"
            )
            to_add.append(
                shapely.LineString([relevant_nodes.iloc[0], relevant_nodes.iloc[1]])
            )
        else:
            to_add.extend(lines.tolist())
    else:
        to_add.extend(lines.tolist())


def nx_gx(
    edges: gpd.GeoDataFrame,
    *,
    artifact: gpd.GeoDataFrame,
    to_drop: list,
    to_add: list,
    split_points: list,
    nodes: gpd.GeoSeries,
    max_segment_length: float | int = 1,
    clip_limit: float | int = 2,
    min_dangle_length: float | int = 10,
    consolidation_tolerance: float | int = 10,
    eps: float = 1e-4,
) -> None:
    """Determine lines within artifacts to drop & add when dealing with typologies of
    2 or more nodes and 2 or more continuity groups – ``{C, E, S}``.

    Drop all but highest hierarchy. If there are unconnected nodes after drop, connect
    to nearest remaining edge or nearest intersection if there are more remaining edges.
    If there are three or more of the highest hierarchy, use the roundabout solution.

    If, after dropping, we end up with more than one connected component based on
    remaining edges, create a connection either as a shortest line between the two or
    using a skeleton if that is not inside or there are 3 or more components.

    The connection point should ideally be an existing
    nearest node with degree 4 or above.

    Parameters
    ----------
    edges : geopandas.GeoDataFrame
        Line geometries forming the artifact.
    artifact : geopandas.GeoDataFrame
        The polygonal representation of the artifact.
    to_drop : list
        List collecting geometries to be dropped.
    to_add : list
        List collecting geometries to be added.
    split_points : list
        Points to be used for topological corrections.
    nodes : geopandas.GeoSeries
        Node geometries forming the artifact.
    clip_limit : float | int = 2
        Following generation of the Voronoi linework in ``geometry.voronoi_skeleton()``,
        we clip to fit inside the polygon. To ensure we get a space to make proper
        topological connections from the linework to the actual points on the edge of
        the polygon, we clip using a polygon with a negative buffer of ``clip_limit``
        or the radius of maximum inscribed circle, whichever is smaller.
    min_dangle_length : float | int = 10
        The threshold for determining if linestrings are dangling slivers to be
        removed or not.
    consolidation_tolerance : float | int = 10
        Tolerance passed to node consolidation within the
        ``geometry.voronoi_skeleton()``.
    eps : float = 1e-4
        Small tolerance epsilon.

    Returns
    -------
    None
        ``to_drop`` and ``to_add`` are updated inplace.
    """

    # filter ends
    all_ends = edges[edges.coins_end]

    # determine if we have C present or not. Based on that, ensure that we
    # correctly pick-up the highest hierarchy and drop all lower
    if artifact.C > 0:
        logger.debug("HIGHEST C")
    else:
        logger.debug("HIGHEST E")
        singles = set()
        visited = []
        for coins_count, group in zip(
            all_ends.coins_count, all_ends.coins_group, strict=True
        ):
            if (group not in visited) and (
                coins_count == (edges.coins_group == group).sum()
            ):
                singles.add(group)
                visited.append(group)
        # re-filter ends
        all_ends = edges[edges.coins_group.isin(singles)]

    # define mask for E and S strokes
    es_mask = edges.coins_group.isin(all_ends.coins_group)

    # filter Cs
    highest_hierarchy = edges[~es_mask]

    # get nodes forming the artifact
    relevant_nodes = nodes.iloc[
        nodes.sindex.query(artifact.geometry, predicate="dwithin", distance=eps)
    ]
    # filter nodes that lie on Cs (possibly primes)
    nodes_on_cont = relevant_nodes.index[
        relevant_nodes.sindex.query(
            highest_hierarchy.geometry.union_all(), predicate="dwithin", distance=eps
        )
    ]
    # get nodes that are not on Cs
    remaining_nodes = relevant_nodes.drop(nodes_on_cont)

    # get all remaining geometries and determine if they are all
    # connected or new connections need to happen
    remaining_geoms = pd.concat([remaining_nodes.geometry, highest_hierarchy.geometry])
    heads_ix, tails_ix = remaining_geoms.sindex.query(
        remaining_geoms, predicate="intersects"
    )
    n_comps = graph.Graph.from_arrays(heads_ix, tails_ix, 1).n_components

    # add list of existing edges to be removed from the network
    to_drop.extend(edges[es_mask].index.tolist())

    # more than one component in the remaining geometries
    # (either highest_hierarchy or remaining nodes)
    if n_comps > 1:
        logger.debug("CONDITION n_comps > 1 True")

        # get nodes that are relevant snapping targets (degree 4+)
        relevant_targets = relevant_nodes.loc[nodes_on_cont].query("degree > 3")

        cont_comp_labels = graph.Graph.build_contiguity(
            highest_hierarchy, rook=False
        ).component_labels
        conts_groups = highest_hierarchy.dissolve(cont_comp_labels)

        # BRANCH 1 - multiple Cs
        if len(highest_hierarchy) > 1:
            logger.debug("CONDITION len(highest_hierarchy) > 1 True")

            # Get nodes on Cs
            bd_points = highest_hierarchy.boundary.explode()
            # Identify nodes on primes
            primes = bd_points[bd_points.duplicated()]

            # For CCSS we need a special case solution if the length of S is
            # significantly shorter than the length of C. In that case, Voronoi does not
            # create shortest connections but a line that is parallel to Cs.
            if (
                highest_hierarchy.coins_group.nunique() == 2
                and artifact.S == 2
                and artifact.E == 0
                and (highest_hierarchy.length.sum() > all_ends.length.sum())
            ):
                logger.debug("CONDITION for CCSS special case True")

                # this also appends to split_points
                new_connections = ccss_special_case(
                    primes,
                    conts_groups,
                    highest_hierarchy,
                    relevant_nodes,
                    split_points,
                )

            else:
                logger.debug("CONDITION for CCSS special case False")

                # Get new connections via skeleton
                new_connections, splitters = voronoi_skeleton(
                    edges.geometry,  # use all edges as an input
                    poly=artifact.geometry,
                    snap_to=relevant_targets.geometry,  # snap to nodes
                    max_segment_length=max_segment_length,
                    clip_limit=clip_limit,
                    consolidation_tolerance=consolidation_tolerance,
                )

                # If there are multiple components, limit_distance was too drastic and
                # clipped the skeleton in pieces. Re-do it with a tiny epsilon.
                # This may cause tiny sharp angles but at least it will be connected.
                if (
                    graph.Graph.build_contiguity(
                        gpd.GeoSeries(new_connections), rook=False
                    ).n_components
                    > 1
                ):
                    # Get new connections via skeleton
                    new_connections, splitters = voronoi_skeleton(
                        edges.geometry,  # use all edges as an input
                        poly=artifact.geometry,
                        snap_to=relevant_targets.geometry,  # snap to nodes
                        max_segment_length=max_segment_length,
                        clip_limit=eps,
                        consolidation_tolerance=consolidation_tolerance,
                    )
                split_points.extend(splitters)

                # The skeleton returns connections to all the nodes. We need to keep
                # only some, if there are multiple connections to a single C. We don't
                # touch the other.

                (
                    new_connections,
                    connections_intersecting_c,
                    connections_intersecting_primes,
                ) = filter_connections(
                    primes, relevant_targets, conts_groups, new_connections
                )

                # mutliple Cs that are not intersecting. Avoid forks on the ends of
                # Voronoi. If one goes to relevant node, keep it. If not, remove both
                # and replace with a new shortest connection
                if (
                    len(connections_intersecting_c) > 1
                    and len(connections_intersecting_primes) == 0
                ):
                    # this also appends to split_points
                    new_connections = avoid_forks(
                        highest_hierarchy,
                        new_connections,
                        relevant_targets,
                        artifact,
                        split_points,
                    )

                # check for disconnected Cs and reconnect
                new_connections = reconnect(
                    conts_groups, new_connections, artifact, split_points, eps
                )

                # the drop above could've introduced a dangling edges. Remove those.
                new_connections = remove_dangles(new_connections, artifact)

        # BRANCH 2 - relevant node targets exist
        elif relevant_targets.shape[0] > 0:
            logger.debug("CONDITION relevant_targets.shape[0] > 0 True")

            # SUB BRANCH - only one remaining node
            if remaining_nodes.shape[0] < 2:
                logger.debug("CONDITION remaining_nodes.shape[0] < 2 True")

                # this also appends to split_points
                new_connections = one_remaining(
                    relevant_targets,
                    remaining_nodes,
                    artifact,
                    edges,
                    es_mask,
                    max_segment_length,
                    split_points,
                    clip_limit,
                    consolidation_tolerance,
                )

            # SUB BRANCH - more than one remaining node
            else:
                logger.debug("CONDITION remaining_nodes.shape[0] < 2 False")

                # this also appends to split_points
                new_connections = multiple_remaining(
                    edges,
                    es_mask,
                    artifact,
                    max_segment_length,
                    highest_hierarchy,
                    split_points,
                    relevant_targets.geometry,
                    clip_limit,
                    consolidation_tolerance,
                )

        # BRANCH 3 - no target nodes - snapping to C
        else:
            logger.debug("CONDITION relevant_targets.shape[0] > 0 False, snapping to C")

            # SUB BRANCH - only one remaining node
            if remaining_nodes.shape[0] < 2:
                logger.debug("CONDITION remaining_nodes.shape[0] < 2 True")

                # this also appends to split_points
                new_connections = one_remaining_c(
                    remaining_nodes,
                    highest_hierarchy,
                    artifact,
                    edges,
                    es_mask,
                    max_segment_length,
                    split_points,
                    clip_limit,
                    consolidation_tolerance,
                )

            # SUB BRANCH - more than one remaining node
            else:
                logger.debug("CONDITION remaining_nodes.shape[0] < 2 False")

                # this also appends to split_points
                new_connections = multiple_remaining(
                    edges,
                    es_mask,
                    artifact,
                    max_segment_length,
                    highest_hierarchy,
                    split_points,
                    highest_hierarchy.dissolve("coins_group").geometry,
                    clip_limit,
                    consolidation_tolerance,
                )

            new_connections = reconnect(
                conts_groups, new_connections, artifact, split_points, eps
            )

        # add new connections to a list of features to be added to the network
        to_add.extend(weld_edges(new_connections, ignore=remaining_nodes.geometry))

    # there may be loops or half-loops we are dropping. If they are protruding enough
    # we want to replace them by a dead-end representing their space
    elif artifact.C == 1 and (artifact.E + artifact.S) == 1:
        logger.debug("CONDITION is_loop True")

        sl = shapely.shortest_line(
            relevant_nodes.geometry.iloc[0], relevant_nodes.geometry.iloc[1]
        )

        if (
            (artifact.interstitial_nodes == 0)
            and _is_within(sl, artifact.geometry)
            and (sl.length * 1.1) < highest_hierarchy.length.sum()
        ):
            logger.debug("DEVIATION replacing with shortest")
            to_add.append(sl)
            to_drop.append(highest_hierarchy.index[0])

        else:
            dangles = loop(
                edges,
                es_mask,
                highest_hierarchy,
                artifact,
                max_segment_length,
                clip_limit,
                split_points,
                min_dangle_length,
            )
            if len(dangles) > 0:
                to_add.extend(weld_edges(dangles))

    elif artifact.node_count == 2 and artifact.stroke_count == 2:
        logger.debug("CONDITION is_sausage True")

        sl = shapely.shortest_line(
            relevant_nodes.geometry.iloc[0], relevant_nodes.geometry.iloc[1]
        )
        if (
            _is_within(sl, artifact.geometry)
            and (sl.length * 1.1) < highest_hierarchy.length.sum()
        ):
            logger.debug("DEVIATION replacing with shortest")
            to_add.append(sl)
            to_drop.append(highest_hierarchy.index[0])
    else:
        logger.debug("DROP ONLY")


def nx_gx_cluster(
    edges: gpd.GeoDataFrame,
    *,
    cluster_geom: gpd.GeoSeries,
    nodes: gpd.GeoSeries,
    to_drop: list,
    to_add: list,
    max_segment_length: float | int = 1,
    min_dangle_length: float | int = 20,
    consolidation_tolerance: float | int = 10,
    eps: float = 1e-4,
) -> None:
    """Determine lines within artifacts to drop & add when dealing with typologies of
    *clusters* of 2 or more nodes and 2 or more continuity groups – ``{C, E, S}``.

    Here :math:`n`-artifact cluster are treated as follows:
        * merge all artifact polygons;
        * drop all lines fully within the merged polygon;
        * skeletonize and keep only skeletonized edges and connecting nodes

    Parameters
    ----------
    edges : geopandas.GeoDataFrame
        Line geometries forming the artifact.
    cluster_geom : geopandas.GeoSeries
        The polygonal representation of the artifact cluster.
    nodes : geopandas.GeoSeries
        Node geometries forming the artifact.
    to_drop : list
        List collecting geometries to be dropped.
    to_add : list
        List collecting geometries to be added.
    max_segment_length : float | int = 1
        Additional vertices will be added so that all line segments
        are no longer than this value. Must be greater than 0.
    min_dangle_length : float | int = 20
        The threshold for determining if linestrings are dangling slivers to be
        removed or not.
    consolidation_tolerance : float | int = 10
         Tolerance passed to node consolidation within the
         ``geometry.voronoi_skeleton()``.
    eps : float = 1e-4
        Small tolerance epsilon.

    Returns
    -------
    None
        ``to_drop`` and ``to_add`` are updated inplace.
    """

    lines_to_drop = edges.iloc[
        edges.sindex.query(cluster_geom.buffer(eps), predicate="contains")
    ].index.to_list()
    connection = edges.drop(lines_to_drop).geometry
    # non-planar lines are not connections
    connection = connection[~connection.crosses(cluster_geom)]

    # if there's nothing to drop due to planarity, there's nothing to replace and
    # we can stop here
    if not lines_to_drop or connection.empty:
        return

    # get edges on boundary
    edges_on_boundary = edges.intersection(cluster_geom.boundary.buffer(eps)).explode(
        ignore_index=True
    )
    edges_on_boundary = edges_on_boundary[
        (~edges_on_boundary.is_empty)
        & (edges_on_boundary.geom_type.str.contains("Line"))
        & (edges_on_boundary.length > 100 * eps)
    ]  # keeping only (multi)linestrings of length>>eps
    edges_on_boundary = edges_on_boundary.to_frame("geometry")

    # find nodes ON the cluster polygon boundary (to be partially kept)
    nodes_on_boundary = nodes.iloc[
        nodes.sindex.query(cluster_geom.boundary.buffer(eps), predicate="intersects")
    ].copy()

    # find edges that cross but do not lie within
    edges_crossing = edges.iloc[
        edges.sindex.query(cluster_geom.buffer(eps), predicate="crosses")
    ]

    # the nodes to keep are those that intersect with these crossing edges
    nodes_to_keep = nodes_on_boundary.iloc[
        nodes_on_boundary.sindex.query(
            edges_crossing.union_all(), predicate="intersects"
        )
    ].copy()

    # merging lines between nodes to keep:
    buffered_nodes_to_keep = nodes_to_keep.buffer(eps).union_all()

    # make queen contiguity graph on MINUSBUFFERED outline road segments,
    # and copy component labels into edges_on_boundary gdf
    edges_on_boundary = edges_on_boundary.explode(ignore_index=True)
    queen = graph.Graph.build_fuzzy_contiguity(
        edges_on_boundary.difference(buffered_nodes_to_keep)
    )
    if len(connection) > 1:
        skeletonization_input = edges_on_boundary.dissolve(
            by=queen.component_labels
        ).geometry
    else:
        # a loop that has only a single entry point - use individual segments
        merged_edges = edges_on_boundary.dissolve().line_merge().item()
        if merged_edges.geom_type != "LineString":
            # this is a fallback for corner cases. It should result in the nearly the
            # same skeleton in the end but ensures we work with a single-part geometry
            merged_edges = shapely.concave_hull(merged_edges).exterior
        skeletonization_input = line_segments(merged_edges)

    # skeletonize
    skel, _ = voronoi_skeleton(
        skeletonization_input,
        cluster_geom,
        snap_to=False,
        max_segment_length=max_segment_length,
        clip_limit=1e-4,
        consolidation_tolerance=consolidation_tolerance,
    )

    # if we used only segments, we need to remove dangles
    if len(connection) == 1:
        connection = connection.item()
        _skel = gpd.GeoSeries(skel)
        _skel = _skel[
            _skel.disjoint(edges_on_boundary.union_all()) | _skel.intersects(connection)
        ]
        welded = gpd.GeoSeries(weld_edges(_skel))
        skel = welded[
            ~(
                ((welded.length < min_dangle_length) & (is_dangle(welded)))
                & welded.disjoint(connection)
            )
        ]

    lines_to_add = list(skel)

    to_drop.extend(lines_to_drop)

    ### RECONNECTING NON-PLANAR INTRUDING EDGES TO SKELETON

    # considering only edges that are kept
    edges_kept = edges.copy().drop(lines_to_drop, axis=0)

    to_reconnect = []

    skel_merged = shapely.line_merge(skel)
    skel_merged = gpd.GeoSeries(skel_merged, crs=edges.crs)

    skel_nodes = list(shapely.get_point(skel_merged, 0))
    skel_nodes.extend(list(shapely.get_point(skel_merged, -1)))
    skel_nodes = gpd.GeoSeries(skel_nodes, crs=edges.crs).union_all()

    # loop through endpoints of kept edges...
    for i in [0, -1]:
        # do the same for "end" points
        endpoints = gpd.GeoSeries(
            shapely.get_point(edges_kept.geometry, i), crs=edges.crs
        )

        # which are contained by artifact...
        endpoints = endpoints.iloc[
            endpoints.sindex.query(cluster_geom, predicate="contains")
        ]

        # ...but NOT on skeleton
        endpoints = endpoints.difference(skel_merged.union_all())

        to_reconnect.extend(endpoints.geometry.drop_duplicates())

    # to_reconnect now contains a list of points which need to be connected to the
    # nearest skel node: from those nodes, we need to add shapely shortest lines between
    # those edges_kept.endpoints and
    non_planar_connections = shapely.shortest_line(skel_nodes, to_reconnect)

    # keep only those that are within
    conn_within = _is_within(non_planar_connections, cluster_geom)
    if not all(conn_within):
        warnings.warn(
            "Could not create a connection as it would lead outside of the artifact.",
            UserWarning,
            stacklevel=2,
        )
    non_planar_connections = non_planar_connections[conn_within]

    ### extend our list "to_add" with this artifact clusters' contribution:
    lines_to_add.extend(non_planar_connections)
    to_add.extend(lines_to_add)


def is_dangle(edgelines: gpd.GeoSeries) -> bool:
    """Determine if an edge is dangling or not."""

    def _sum_intersects(loc: int) -> int:
        """Sum the number of places linestrings intersect each other."""
        point = shapely.get_point(edgelines, loc)
        ix, edge_ix1 = edgelines.sindex.query(point, predicate="intersects")
        data = ([True] * len(ix), (ix, edge_ix1))
        return sparse.coo_array(data, shape=shape, dtype=np.bool_).sum(axis=1)

    shape = (len(edgelines), len(edgelines))
    first_sum = _sum_intersects(0)
    last_sum = _sum_intersects(-1)

    return (first_sum == 1) | (last_sum == 1)


def line_segments(line: shapely.LineString) -> np.ndarray:
    """Explode a linestring into constituent pairwise coordinates."""
    xys = shapely.get_coordinates(line)
    return shapely.linestrings(
        np.column_stack((xys[:-1], xys[1:])).reshape(xys.shape[0] - 1, 2, 2)
    )<|MERGE_RESOLUTION|>--- conflicted
+++ resolved
@@ -329,15 +329,15 @@
         )
         warnings.filterwarnings("ignore", message="No threshold found.")
         fas = FaceArtifacts(roads)
-<<<<<<< HEAD
-=======
+
     polys = fas.polygons.set_crs(roads.crs)
 
     # rook neighbors
     rook = graph.Graph.build_contiguity(polys, rook=True)
->>>>>>> 44f5a13a
-
-    # If the fai is below the threshold
+
+    # polygons are not artifacts...
+    polys["is_artifact"] = False
+    # ...unless the fai is below the threshold
     if threshold is None:
         if not fas.threshold and fas.polygons.empty:
             return gpd.GeoDataFrame(geometry=[]), None
