--- conflicted
+++ resolved
@@ -327,19 +327,12 @@
         May also be the returned value of ``threshold`` or ``threshold_fallback``.
     """
     with warnings.catch_warnings():  # the second loop likey won't find threshold
-<<<<<<< HEAD
         warnings.filterwarnings(
-            "ignore", message="Input roads could not not be polygonized."
+            "ignore", message="Input streets could not not be polygonized."
         )
-        warnings.filterwarnings("ignore", message="No threshold found.")
-        fas = FaceArtifacts(roads)
-
-    polys = fas.polygons.set_crs(roads.crs)
-=======
         warnings.filterwarnings("ignore", message="No threshold found")
         fas = FaceArtifacts(streets)
     polys = fas.polygons.set_crs(streets.crs)
->>>>>>> 3d9118d5
 
     # rook neighbors
     rook = graph.Graph.build_contiguity(polys, rook=True)
@@ -366,7 +359,7 @@
         else:
             threshold = fas.threshold
 
-    polys = fas.polygons.set_crs(roads.crs)
+    polys = fas.polygons.set_crs(streets.crs)
 
     # rook neighbors
     rook = graph.Graph.build_contiguity(polys, rook=True)
