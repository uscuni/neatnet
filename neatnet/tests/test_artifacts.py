--- conflicted
+++ resolved
@@ -16,9 +16,7 @@
             "`threshold` or `threshold_fallback` to provide the value directly."
         ),
     ):
-<<<<<<< HEAD
         neatnet.artifacts.get_artifacts(geopandas.read_parquet(path).iloc[:3])
-=======
         with pytest.warns(
             UserWarning,
             match=(
@@ -95,5 +93,4 @@
             "Identification of face artifacts not possible."
         ),
     ):
-        neatnet.FaceArtifacts(geopandas.GeoDataFrame(geometry=inverted_t))
->>>>>>> 2190c9ee
+        neatnet.FaceArtifacts(geopandas.GeoDataFrame(geometry=inverted_t))